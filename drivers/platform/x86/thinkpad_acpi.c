--- conflicted
+++ resolved
@@ -6347,12 +6347,9 @@
 	 * Doing it this way makes the syscall restartable in case of EINTR
 	 */
 	rc = brightness_set(level);
-<<<<<<< HEAD
-=======
 	if (!rc && ibm_backlight_device)
 		backlight_force_update(ibm_backlight_device,
 					BACKLIGHT_UPDATE_SYSFS);
->>>>>>> 2fbe74b9
 	return (rc == -EINTR)? -ERESTARTSYS : rc;
 }
 
