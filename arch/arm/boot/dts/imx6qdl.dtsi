--- conflicted
+++ resolved
@@ -1041,15 +1041,12 @@
 							MX6QDL_PAD_GPIO_17__SPDIF_OUT 0x1b0b0
 						>;
 					};
-<<<<<<< HEAD
-=======
 
 					pinctrl_spdif_3: spdifgrp-3 {
 						fsl,pins = <
 							MX6QDL_PAD_ENET_RXD0__SPDIF_OUT 0x1b0b0
 						>;
 					};
->>>>>>> d8ec26d7
 				};
 
 				uart1 {
@@ -1224,8 +1221,6 @@
 						>;
 					};
 
-<<<<<<< HEAD
-=======
 					pinctrl_usdhc3_1_100mhz: usdhc3grp-1-100mhz { /* 100Mhz */
 						fsl,pins = <
 							MX6QDL_PAD_SD3_CMD__SD3_CMD 0x170b9
@@ -1256,7 +1251,6 @@
 						>;
 					};
 
->>>>>>> d8ec26d7
 					pinctrl_usdhc3_2: usdhc3grp-2 {
 						fsl,pins = <
 							MX6QDL_PAD_SD3_CMD__SD3_CMD    0x17059
