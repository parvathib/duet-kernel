/* -*- mode: c; c-basic-offset: 8 -*- */

/* Copyright (C) 1999,2001
 *
 * Author: J.E.J.Bottomley@HansenPartnership.com
 *
 * This file provides all the same external entries as smp.c but uses
 * the voyager hal to provide the functionality
 */
#include <linux/cpu.h>
#include <linux/module.h>
#include <linux/mm.h>
#include <linux/kernel_stat.h>
#include <linux/delay.h>
#include <linux/mc146818rtc.h>
#include <linux/cache.h>
#include <linux/interrupt.h>
#include <linux/init.h>
#include <linux/kernel.h>
#include <linux/bootmem.h>
#include <linux/completion.h>
#include <asm/desc.h>
#include <asm/voyager.h>
#include <asm/vic.h>
#include <asm/mtrr.h>
#include <asm/pgalloc.h>
#include <asm/tlbflush.h>
#include <asm/arch_hooks.h>
#include <asm/trampoline.h>

/* TLB state -- visible externally, indexed physically */
DEFINE_PER_CPU_SHARED_ALIGNED(struct tlb_state, cpu_tlbstate) = { &init_mm, 0 };

/* CPU IRQ affinity -- set to all ones initially */
static unsigned long cpu_irq_affinity[NR_CPUS] __cacheline_aligned =
	{[0 ... NR_CPUS-1]  = ~0UL };

/* per CPU data structure (for /proc/cpuinfo et al), visible externally
 * indexed physically */
DEFINE_PER_CPU_SHARED_ALIGNED(struct cpuinfo_x86, cpu_info);
EXPORT_PER_CPU_SYMBOL(cpu_info);

/* physical ID of the CPU used to boot the system */
unsigned char boot_cpu_id;

/* The memory line addresses for the Quad CPIs */
struct voyager_qic_cpi *voyager_quad_cpi_addr[NR_CPUS] __cacheline_aligned;

/* The masks for the Extended VIC processors, filled in by cat_init */
__u32 voyager_extended_vic_processors = 0;

/* Masks for the extended Quad processors which cannot be VIC booted */
__u32 voyager_allowed_boot_processors = 0;

/* The mask for the Quad Processors (both extended and non-extended) */
__u32 voyager_quad_processors = 0;

/* Total count of live CPUs, used in process.c to display
 * the CPU information and in irq.c for the per CPU irq
 * activity count.  Finally exported by i386_ksyms.c */
static int voyager_extended_cpus = 1;

/* Used for the invalidate map that's also checked in the spinlock */
static volatile unsigned long smp_invalidate_needed;

/* Bitmask of CPUs present in the system - exported by i386_syms.c, used
 * by scheduler but indexed physically */
cpumask_t phys_cpu_present_map = CPU_MASK_NONE;

/* The internal functions */
static void send_CPI(__u32 cpuset, __u8 cpi);
static void ack_CPI(__u8 cpi);
static int ack_QIC_CPI(__u8 cpi);
static void ack_special_QIC_CPI(__u8 cpi);
static void ack_VIC_CPI(__u8 cpi);
static void send_CPI_allbutself(__u8 cpi);
static void mask_vic_irq(unsigned int irq);
static void unmask_vic_irq(unsigned int irq);
static unsigned int startup_vic_irq(unsigned int irq);
static void enable_local_vic_irq(unsigned int irq);
static void disable_local_vic_irq(unsigned int irq);
static void before_handle_vic_irq(unsigned int irq);
static void after_handle_vic_irq(unsigned int irq);
static void set_vic_irq_affinity(unsigned int irq, const struct cpumask *mask);
static void ack_vic_irq(unsigned int irq);
static void vic_enable_cpi(void);
static void do_boot_cpu(__u8 cpuid);
static void do_quad_bootstrap(void);
static void initialize_secondary(void);

int hard_smp_processor_id(void);
int safe_smp_processor_id(void);

/* Inline functions */
static inline void send_one_QIC_CPI(__u8 cpu, __u8 cpi)
{
	voyager_quad_cpi_addr[cpu]->qic_cpi[cpi].cpi =
	    (smp_processor_id() << 16) + cpi;
}

static inline void send_QIC_CPI(__u32 cpuset, __u8 cpi)
{
	int cpu;

	for_each_online_cpu(cpu) {
		if (cpuset & (1 << cpu)) {
#ifdef VOYAGER_DEBUG
			if (!cpu_online(cpu))
				VDEBUG(("CPU%d sending cpi %d to CPU%d not in "
					"cpu_online_map\n",
					hard_smp_processor_id(), cpi, cpu));
#endif
			send_one_QIC_CPI(cpu, cpi - QIC_CPI_OFFSET);
		}
	}
}

static inline void wrapper_smp_local_timer_interrupt(void)
{
	irq_enter();
	smp_local_timer_interrupt();
	irq_exit();
}

static inline void send_one_CPI(__u8 cpu, __u8 cpi)
{
	if (voyager_quad_processors & (1 << cpu))
		send_one_QIC_CPI(cpu, cpi - QIC_CPI_OFFSET);
	else
		send_CPI(1 << cpu, cpi);
}

static inline void send_CPI_allbutself(__u8 cpi)
{
	__u8 cpu = smp_processor_id();
	__u32 mask = cpus_addr(cpu_online_map)[0] & ~(1 << cpu);
	send_CPI(mask, cpi);
}

static inline int is_cpu_quad(void)
{
	__u8 cpumask = inb(VIC_PROC_WHO_AM_I);
	return ((cpumask & QUAD_IDENTIFIER) == QUAD_IDENTIFIER);
}

static inline int is_cpu_extended(void)
{
	__u8 cpu = hard_smp_processor_id();

	return (voyager_extended_vic_processors & (1 << cpu));
}

static inline int is_cpu_vic_boot(void)
{
	__u8 cpu = hard_smp_processor_id();

	return (voyager_extended_vic_processors
		& voyager_allowed_boot_processors & (1 << cpu));
}

static inline void ack_CPI(__u8 cpi)
{
	switch (cpi) {
	case VIC_CPU_BOOT_CPI:
		if (is_cpu_quad() && !is_cpu_vic_boot())
			ack_QIC_CPI(cpi);
		else
			ack_VIC_CPI(cpi);
		break;
	case VIC_SYS_INT:
	case VIC_CMN_INT:
		/* These are slightly strange.  Even on the Quad card,
		 * They are vectored as VIC CPIs */
		if (is_cpu_quad())
			ack_special_QIC_CPI(cpi);
		else
			ack_VIC_CPI(cpi);
		break;
	default:
		printk("VOYAGER ERROR: CPI%d is in common CPI code\n", cpi);
		break;
	}
}

/* local variables */

/* The VIC IRQ descriptors -- these look almost identical to the
 * 8259 IRQs except that masks and things must be kept per processor
 */
static struct irq_chip vic_chip = {
	.name = "VIC",
	.startup = startup_vic_irq,
	.mask = mask_vic_irq,
	.unmask = unmask_vic_irq,
	.set_affinity = set_vic_irq_affinity,
};

/* used to count up as CPUs are brought on line (starts at 0) */
static int cpucount = 0;

/* The per cpu profile stuff - used in smp_local_timer_interrupt */
static DEFINE_PER_CPU(int, prof_multiplier) = 1;
static DEFINE_PER_CPU(int, prof_old_multiplier) = 1;
static DEFINE_PER_CPU(int, prof_counter) = 1;

/* the map used to check if a CPU has booted */
static __u32 cpu_booted_map;

/* the synchronize flag used to hold all secondary CPUs spinning in
 * a tight loop until the boot sequence is ready for them */
static cpumask_t smp_commenced_mask = CPU_MASK_NONE;

/* This is for the new dynamic CPU boot code */

/* The per processor IRQ masks (these are usually kept in sync) */
static __u16 vic_irq_mask[NR_CPUS] __cacheline_aligned;

/* the list of IRQs to be enabled by the VIC_ENABLE_IRQ_CPI */
static __u16 vic_irq_enable_mask[NR_CPUS] __cacheline_aligned = { 0 };

/* Lock for enable/disable of VIC interrupts */
static __cacheline_aligned DEFINE_SPINLOCK(vic_irq_lock);

/* The boot processor is correctly set up in PC mode when it
 * comes up, but the secondaries need their master/slave 8259
 * pairs initializing correctly */

/* Interrupt counters (per cpu) and total - used to try to
 * even up the interrupt handling routines */
static long vic_intr_total = 0;
static long vic_intr_count[NR_CPUS] __cacheline_aligned = { 0 };
static unsigned long vic_tick[NR_CPUS] __cacheline_aligned = { 0 };

/* Since we can only use CPI0, we fake all the other CPIs */
static unsigned long vic_cpi_mailbox[NR_CPUS] __cacheline_aligned;

/* debugging routine to read the isr of the cpu's pic */
static inline __u16 vic_read_isr(void)
{
	__u16 isr;

	outb(0x0b, 0xa0);
	isr = inb(0xa0) << 8;
	outb(0x0b, 0x20);
	isr |= inb(0x20);

	return isr;
}

static __init void qic_setup(void)
{
	if (!is_cpu_quad()) {
		/* not a quad, no setup */
		return;
	}
	outb(QIC_DEFAULT_MASK0, QIC_MASK_REGISTER0);
	outb(QIC_CPI_ENABLE, QIC_MASK_REGISTER1);

	if (is_cpu_extended()) {
		/* the QIC duplicate of the VIC base register */
		outb(VIC_DEFAULT_CPI_BASE, QIC_VIC_CPI_BASE_REGISTER);
		outb(QIC_DEFAULT_CPI_BASE, QIC_CPI_BASE_REGISTER);

		/* FIXME: should set up the QIC timer and memory parity
		 * error vectors here */
	}
}

static __init void vic_setup_pic(void)
{
	outb(1, VIC_REDIRECT_REGISTER_1);
	/* clear the claim registers for dynamic routing */
	outb(0, VIC_CLAIM_REGISTER_0);
	outb(0, VIC_CLAIM_REGISTER_1);

	outb(0, VIC_PRIORITY_REGISTER);
	/* Set the Primary and Secondary Microchannel vector
	 * bases to be the same as the ordinary interrupts
	 *
	 * FIXME: This would be more efficient using separate
	 * vectors. */
	outb(FIRST_EXTERNAL_VECTOR, VIC_PRIMARY_MC_BASE);
	outb(FIRST_EXTERNAL_VECTOR, VIC_SECONDARY_MC_BASE);
	/* Now initiallise the master PIC belonging to this CPU by
	 * sending the four ICWs */

	/* ICW1: level triggered, ICW4 needed */
	outb(0x19, 0x20);

	/* ICW2: vector base */
	outb(FIRST_EXTERNAL_VECTOR, 0x21);

	/* ICW3: slave at line 2 */
	outb(0x04, 0x21);

	/* ICW4: 8086 mode */
	outb(0x01, 0x21);

	/* now the same for the slave PIC */

	/* ICW1: level trigger, ICW4 needed */
	outb(0x19, 0xA0);

	/* ICW2: slave vector base */
	outb(FIRST_EXTERNAL_VECTOR + 8, 0xA1);

	/* ICW3: slave ID */
	outb(0x02, 0xA1);

	/* ICW4: 8086 mode */
	outb(0x01, 0xA1);
}

static void do_quad_bootstrap(void)
{
	if (is_cpu_quad() && is_cpu_vic_boot()) {
		int i;
		unsigned long flags;
		__u8 cpuid = hard_smp_processor_id();

		local_irq_save(flags);

		for (i = 0; i < 4; i++) {
			/* FIXME: this would be >>3 &0x7 on the 32 way */
			if (((cpuid >> 2) & 0x03) == i)
				/* don't lower our own mask! */
				continue;

			/* masquerade as local Quad CPU */
			outb(QIC_CPUID_ENABLE | i, QIC_PROCESSOR_ID);
			/* enable the startup CPI */
			outb(QIC_BOOT_CPI_MASK, QIC_MASK_REGISTER1);
			/* restore cpu id */
			outb(0, QIC_PROCESSOR_ID);
		}
		local_irq_restore(flags);
	}
}

void prefill_possible_map(void)
{
	/* This is empty on voyager because we need a much
	 * earlier detection which is done in find_smp_config */
}

/* Set up all the basic stuff: read the SMP config and make all the
 * SMP information reflect only the boot cpu.  All others will be
 * brought on-line later. */
void __init find_smp_config(void)
{
	int i;

	boot_cpu_id = hard_smp_processor_id();

	printk("VOYAGER SMP: Boot cpu is %d\n", boot_cpu_id);

	/* initialize the CPU structures (moved from smp_boot_cpus) */
	for (i = 0; i < nr_cpu_ids; i++)
		cpu_irq_affinity[i] = ~0;
	cpu_online_map = cpumask_of_cpu(boot_cpu_id);

	/* The boot CPU must be extended */
	voyager_extended_vic_processors = 1 << boot_cpu_id;
	/* initially, all of the first 8 CPUs can boot */
	voyager_allowed_boot_processors = 0xff;
	/* set up everything for just this CPU, we can alter
	 * this as we start the other CPUs later */
	/* now get the CPU disposition from the extended CMOS */
	cpus_addr(phys_cpu_present_map)[0] =
	    voyager_extended_cmos_read(VOYAGER_PROCESSOR_PRESENT_MASK);
	cpus_addr(phys_cpu_present_map)[0] |=
	    voyager_extended_cmos_read(VOYAGER_PROCESSOR_PRESENT_MASK + 1) << 8;
	cpus_addr(phys_cpu_present_map)[0] |=
	    voyager_extended_cmos_read(VOYAGER_PROCESSOR_PRESENT_MASK +
				       2) << 16;
	cpus_addr(phys_cpu_present_map)[0] |=
	    voyager_extended_cmos_read(VOYAGER_PROCESSOR_PRESENT_MASK +
				       3) << 24;
	init_cpu_possible(&phys_cpu_present_map);
	printk("VOYAGER SMP: phys_cpu_present_map = 0x%lx\n",
	       cpus_addr(phys_cpu_present_map)[0]);
	/* Here we set up the VIC to enable SMP */
	/* enable the CPIs by writing the base vector to their register */
	outb(VIC_DEFAULT_CPI_BASE, VIC_CPI_BASE_REGISTER);
	outb(1, VIC_REDIRECT_REGISTER_1);
	/* set the claim registers for static routing --- Boot CPU gets
	 * all interrupts untill all other CPUs started */
	outb(0xff, VIC_CLAIM_REGISTER_0);
	outb(0xff, VIC_CLAIM_REGISTER_1);
	/* Set the Primary and Secondary Microchannel vector
	 * bases to be the same as the ordinary interrupts
	 *
	 * FIXME: This would be more efficient using separate
	 * vectors. */
	outb(FIRST_EXTERNAL_VECTOR, VIC_PRIMARY_MC_BASE);
	outb(FIRST_EXTERNAL_VECTOR, VIC_SECONDARY_MC_BASE);

	/* Finally tell the firmware that we're driving */
	outb(inb(VOYAGER_SUS_IN_CONTROL_PORT) | VOYAGER_IN_CONTROL_FLAG,
	     VOYAGER_SUS_IN_CONTROL_PORT);

	current_thread_info()->cpu = boot_cpu_id;
	percpu_write(cpu_number, boot_cpu_id);
}

/*
 *	The bootstrap kernel entry code has set these up. Save them
 *	for a given CPU, id is physical */
void __init smp_store_cpu_info(int id)
{
	struct cpuinfo_x86 *c = &cpu_data(id);

	*c = boot_cpu_data;
	c->cpu_index = id;

	identify_secondary_cpu(c);
}

/* Routine initially called when a non-boot CPU is brought online */
static void __init start_secondary(void *unused)
{
	__u8 cpuid = hard_smp_processor_id();

	cpu_init();

	/* OK, we're in the routine */
	ack_CPI(VIC_CPU_BOOT_CPI);

	/* setup the 8259 master slave pair belonging to this CPU ---
	 * we won't actually receive any until the boot CPU
	 * relinquishes it's static routing mask */
	vic_setup_pic();

	qic_setup();

	if (is_cpu_quad() && !is_cpu_vic_boot()) {
		/* clear the boot CPI */
		__u8 dummy;

		dummy =
		    voyager_quad_cpi_addr[cpuid]->qic_cpi[VIC_CPU_BOOT_CPI].cpi;
		printk("read dummy %d\n", dummy);
	}

	/* lower the mask to receive CPIs */
	vic_enable_cpi();

	VDEBUG(("VOYAGER SMP: CPU%d, stack at about %p\n", cpuid, &cpuid));

	notify_cpu_starting(cpuid);

	/* enable interrupts */
	local_irq_enable();

	/* get our bogomips */
	calibrate_delay();

	/* save our processor parameters */
	smp_store_cpu_info(cpuid);

	/* if we're a quad, we may need to bootstrap other CPUs */
	do_quad_bootstrap();

	/* FIXME: this is rather a poor hack to prevent the CPU
	 * activating softirqs while it's supposed to be waiting for
	 * permission to proceed.  Without this, the new per CPU stuff
	 * in the softirqs will fail */
	local_irq_disable();
	cpu_set(cpuid, cpu_callin_map);

	/* signal that we're done */
	cpu_booted_map = 1;

	while (!cpu_isset(cpuid, smp_commenced_mask))
		rep_nop();
	local_irq_enable();

	local_flush_tlb();

	cpu_set(cpuid, cpu_online_map);
	wmb();
	cpu_idle();
}

/* Routine to kick start the given CPU and wait for it to report ready
 * (or timeout in startup).  When this routine returns, the requested
 * CPU is either fully running and configured or known to be dead.
 *
 * We call this routine sequentially 1 CPU at a time, so no need for
 * locking */

static void __init do_boot_cpu(__u8 cpu)
{
	struct task_struct *idle;
	int timeout;
	unsigned long flags;
	int quad_boot = (1 << cpu) & voyager_quad_processors
	    & ~(voyager_extended_vic_processors
		& voyager_allowed_boot_processors);

	/* This is the format of the CPI IDT gate (in real mode) which
	 * we're hijacking to boot the CPU */
	union IDTFormat {
		struct seg {
			__u16 Offset;
			__u16 Segment;
		} idt;
		__u32 val;
	} hijack_source;

	__u32 *hijack_vector;
	__u32 start_phys_address = setup_trampoline();

	/* There's a clever trick to this: The linux trampoline is
	 * compiled to begin at absolute location zero, so make the
	 * address zero but have the data segment selector compensate
	 * for the actual address */
	hijack_source.idt.Offset = start_phys_address & 0x000F;
	hijack_source.idt.Segment = (start_phys_address >> 4) & 0xFFFF;

	cpucount++;
	alternatives_smp_switch(1);

	idle = fork_idle(cpu);
	if (IS_ERR(idle))
		panic("failed fork for CPU%d", cpu);
	idle->thread.ip = (unsigned long)start_secondary;
	/* init_tasks (in sched.c) is indexed logically */
	stack_start.sp = (void *)idle->thread.sp;

	per_cpu(current_task, cpu) = idle;
	early_gdt_descr.address = (unsigned long)get_cpu_gdt_table(cpu);
	irq_ctx_init(cpu);

	/* Note: Don't modify initial ss override */
	VDEBUG(("VOYAGER SMP: Booting CPU%d at 0x%lx[%x:%x], stack %p\n", cpu,
		(unsigned long)hijack_source.val, hijack_source.idt.Segment,
		hijack_source.idt.Offset, stack_start.sp));

	/* init lowmem identity mapping */
	clone_pgd_range(swapper_pg_dir, swapper_pg_dir + KERNEL_PGD_BOUNDARY,
			min_t(unsigned long, KERNEL_PGD_PTRS, KERNEL_PGD_BOUNDARY));
	flush_tlb_all();

	if (quad_boot) {
		printk("CPU %d: non extended Quad boot\n", cpu);
		hijack_vector =
		    (__u32 *)
		    phys_to_virt((VIC_CPU_BOOT_CPI + QIC_DEFAULT_CPI_BASE) * 4);
		*hijack_vector = hijack_source.val;
	} else {
		printk("CPU%d: extended VIC boot\n", cpu);
		hijack_vector =
		    (__u32 *)
		    phys_to_virt((VIC_CPU_BOOT_CPI + VIC_DEFAULT_CPI_BASE) * 4);
		*hijack_vector = hijack_source.val;
		/* VIC errata, may also receive interrupt at this address */
		hijack_vector =
		    (__u32 *)
		    phys_to_virt((VIC_CPU_BOOT_ERRATA_CPI +
				  VIC_DEFAULT_CPI_BASE) * 4);
		*hijack_vector = hijack_source.val;
	}
	/* All non-boot CPUs start with interrupts fully masked.  Need
	 * to lower the mask of the CPI we're about to send.  We do
	 * this in the VIC by masquerading as the processor we're
	 * about to boot and lowering its interrupt mask */
	local_irq_save(flags);
	if (quad_boot) {
		send_one_QIC_CPI(cpu, VIC_CPU_BOOT_CPI);
	} else {
		outb(VIC_CPU_MASQUERADE_ENABLE | cpu, VIC_PROCESSOR_ID);
		/* here we're altering registers belonging to `cpu' */

		outb(VIC_BOOT_INTERRUPT_MASK, 0x21);
		/* now go back to our original identity */
		outb(boot_cpu_id, VIC_PROCESSOR_ID);

		/* and boot the CPU */

		send_CPI((1 << cpu), VIC_CPU_BOOT_CPI);
	}
	cpu_booted_map = 0;
	local_irq_restore(flags);

	/* now wait for it to become ready (or timeout) */
	for (timeout = 0; timeout < 50000; timeout++) {
		if (cpu_booted_map)
			break;
		udelay(100);
	}
	/* reset the page table */
	zap_low_mappings();

	if (cpu_booted_map) {
		VDEBUG(("CPU%d: Booted successfully, back in CPU %d\n",
			cpu, smp_processor_id()));

		printk("CPU%d: ", cpu);
		print_cpu_info(&cpu_data(cpu));
		wmb();
		cpu_set(cpu, cpu_callout_map);
		cpu_set(cpu, cpu_present_map);
	} else {
		printk("CPU%d FAILED TO BOOT: ", cpu);
		if (*
		    ((volatile unsigned char *)phys_to_virt(start_phys_address))
		    == 0xA5)
			printk("Stuck.\n");
		else
			printk("Not responding.\n");

		cpucount--;
	}
}

void __init smp_boot_cpus(void)
{
	int i;

	/* CAT BUS initialisation must be done after the memory */
	/* FIXME: The L4 has a catbus too, it just needs to be
	 * accessed in a totally different way */
	if (voyager_level == 5) {
		voyager_cat_init();

		/* now that the cat has probed the Voyager System Bus, sanity
		 * check the cpu map */
		if (((voyager_quad_processors | voyager_extended_vic_processors)
		     & cpus_addr(phys_cpu_present_map)[0]) !=
		    cpus_addr(phys_cpu_present_map)[0]) {
			/* should panic */
			printk("\n\n***WARNING*** "
			       "Sanity check of CPU present map FAILED\n");
		}
	} else if (voyager_level == 4)
		voyager_extended_vic_processors =
		    cpus_addr(phys_cpu_present_map)[0];

	/* this sets up the idle task to run on the current cpu */
	voyager_extended_cpus = 1;
	/* Remove the global_irq_holder setting, it triggers a BUG() on
	 * schedule at the moment */
	//global_irq_holder = boot_cpu_id;

	/* FIXME: Need to do something about this but currently only works
	 * on CPUs with a tsc which none of mine have.
	 smp_tune_scheduling();
	 */
	smp_store_cpu_info(boot_cpu_id);
	/* setup the jump vector */
	initial_code = (unsigned long)initialize_secondary;
	printk("CPU%d: ", boot_cpu_id);
	print_cpu_info(&cpu_data(boot_cpu_id));

	if (is_cpu_quad()) {
		/* booting on a Quad CPU */
		printk("VOYAGER SMP: Boot CPU is Quad\n");
		qic_setup();
		do_quad_bootstrap();
	}

	/* enable our own CPIs */
	vic_enable_cpi();

	cpu_set(boot_cpu_id, cpu_online_map);
	cpu_set(boot_cpu_id, cpu_callout_map);

	/* loop over all the extended VIC CPUs and boot them.  The
	 * Quad CPUs must be bootstrapped by their extended VIC cpu */
	for (i = 0; i < nr_cpu_ids; i++) {
		if (i == boot_cpu_id || !cpu_isset(i, phys_cpu_present_map))
			continue;
		do_boot_cpu(i);
		/* This udelay seems to be needed for the Quad boots
		 * don't remove unless you know what you're doing */
		udelay(1000);
	}
	/* we could compute the total bogomips here, but why bother?,
	 * Code added from smpboot.c */
	{
		unsigned long bogosum = 0;

		for_each_online_cpu(i)
			bogosum += cpu_data(i).loops_per_jiffy;
		printk(KERN_INFO "Total of %d processors activated "
		       "(%lu.%02lu BogoMIPS).\n",
		       cpucount + 1, bogosum / (500000 / HZ),
		       (bogosum / (5000 / HZ)) % 100);
	}
	voyager_extended_cpus = hweight32(voyager_extended_vic_processors);
	printk("VOYAGER: Extended (interrupt handling CPUs): "
	       "%d, non-extended: %d\n", voyager_extended_cpus,
	       num_booting_cpus() - voyager_extended_cpus);
	/* that's it, switch to symmetric mode */
	outb(0, VIC_PRIORITY_REGISTER);
	outb(0, VIC_CLAIM_REGISTER_0);
	outb(0, VIC_CLAIM_REGISTER_1);

	VDEBUG(("VOYAGER SMP: Booted with %d CPUs\n", num_booting_cpus()));
}

/* Reload the secondary CPUs task structure (this function does not
 * return ) */
static void __init initialize_secondary(void)
{
#if 0
	// AC kernels only
	set_current(hard_get_current());
#endif

	/*
	 * We don't actually need to load the full TSS,
	 * basically just the stack pointer and the eip.
	 */

	asm volatile ("movl %0,%%esp\n\t"
		      "jmp *%1"::"r" (current->thread.sp),
		      "r"(current->thread.ip));
}

/* handle a Voyager SYS_INT -- If we don't, the base board will
 * panic the system.
 *
 * System interrupts occur because some problem was detected on the
 * various busses.  To find out what you have to probe all the
 * hardware via the CAT bus.  FIXME: At the moment we do nothing. */
void smp_vic_sys_interrupt(struct pt_regs *regs)
{
	ack_CPI(VIC_SYS_INT);
	printk("Voyager SYSTEM INTERRUPT\n");
}

/* Handle a voyager CMN_INT; These interrupts occur either because of
 * a system status change or because a single bit memory error
 * occurred.  FIXME: At the moment, ignore all this. */
void smp_vic_cmn_interrupt(struct pt_regs *regs)
{
	static __u8 in_cmn_int = 0;
	static DEFINE_SPINLOCK(cmn_int_lock);

	/* common ints are broadcast, so make sure we only do this once */
	_raw_spin_lock(&cmn_int_lock);
	if (in_cmn_int)
		goto unlock_end;

	in_cmn_int++;
	_raw_spin_unlock(&cmn_int_lock);

	VDEBUG(("Voyager COMMON INTERRUPT\n"));

	if (voyager_level == 5)
		voyager_cat_do_common_interrupt();

	_raw_spin_lock(&cmn_int_lock);
	in_cmn_int = 0;
      unlock_end:
	_raw_spin_unlock(&cmn_int_lock);
	ack_CPI(VIC_CMN_INT);
}

/*
 * Reschedule call back. Nothing to do, all the work is done
 * automatically when we return from the interrupt.  */
static void smp_reschedule_interrupt(void)
{
	/* do nothing */
}

static struct mm_struct *flush_mm;
static unsigned long flush_va;
static DEFINE_SPINLOCK(tlbstate_lock);

/*
 * We cannot call mmdrop() because we are in interrupt context,
 * instead update mm->cpu_vm_mask.
 *
 * We need to reload %cr3 since the page tables may be going
 * away from under us..
 */
static inline void voyager_leave_mm(unsigned long cpu)
{
	if (per_cpu(cpu_tlbstate, cpu).state == TLBSTATE_OK)
		BUG();
	cpu_clear(cpu, per_cpu(cpu_tlbstate, cpu).active_mm->cpu_vm_mask);
	load_cr3(swapper_pg_dir);
}

/*
 * Invalidate call-back
 */
static void smp_invalidate_interrupt(void)
{
	__u8 cpu = smp_processor_id();

	if (!test_bit(cpu, &smp_invalidate_needed))
		return;
	/* This will flood messages.  Don't uncomment unless you see
	 * Problems with cross cpu invalidation
	 VDEBUG(("VOYAGER SMP: CPU%d received INVALIDATE_CPI\n",
	 smp_processor_id()));
	 */

	if (flush_mm == per_cpu(cpu_tlbstate, cpu).active_mm) {
		if (per_cpu(cpu_tlbstate, cpu).state == TLBSTATE_OK) {
			if (flush_va == TLB_FLUSH_ALL)
				local_flush_tlb();
			else
				__flush_tlb_one(flush_va);
		} else
			voyager_leave_mm(cpu);
	}
	smp_mb__before_clear_bit();
	clear_bit(cpu, &smp_invalidate_needed);
	smp_mb__after_clear_bit();
}

/* All the new flush operations for 2.4 */

/* This routine is called with a physical cpu mask */
static void
voyager_flush_tlb_others(unsigned long cpumask, struct mm_struct *mm,
			 unsigned long va)
{
	int stuck = 50000;

	if (!cpumask)
		BUG();
	if ((cpumask & cpus_addr(cpu_online_map)[0]) != cpumask)
		BUG();
	if (cpumask & (1 << smp_processor_id()))
		BUG();
	if (!mm)
		BUG();

	spin_lock(&tlbstate_lock);

	flush_mm = mm;
	flush_va = va;
	atomic_set_mask(cpumask, &smp_invalidate_needed);
	/*
	 * We have to send the CPI only to
	 * CPUs affected.
	 */
	send_CPI(cpumask, VIC_INVALIDATE_CPI);

	while (smp_invalidate_needed) {
		mb();
		if (--stuck == 0) {
			printk("***WARNING*** Stuck doing invalidate CPI "
			       "(CPU%d)\n", smp_processor_id());
			break;
		}
	}

	/* Uncomment only to debug invalidation problems
	   VDEBUG(("VOYAGER SMP: Completed invalidate CPI (CPU%d)\n", cpu));
	 */

	flush_mm = NULL;
	flush_va = 0;
	spin_unlock(&tlbstate_lock);
}

void flush_tlb_current_task(void)
{
	struct mm_struct *mm = current->mm;
	unsigned long cpu_mask;

	preempt_disable();

	cpu_mask = cpus_addr(mm->cpu_vm_mask)[0] & ~(1 << smp_processor_id());
	local_flush_tlb();
	if (cpu_mask)
		voyager_flush_tlb_others(cpu_mask, mm, TLB_FLUSH_ALL);

	preempt_enable();
}

void flush_tlb_mm(struct mm_struct *mm)
{
	unsigned long cpu_mask;

	preempt_disable();

	cpu_mask = cpus_addr(mm->cpu_vm_mask)[0] & ~(1 << smp_processor_id());

	if (current->active_mm == mm) {
		if (current->mm)
			local_flush_tlb();
		else
			voyager_leave_mm(smp_processor_id());
	}
	if (cpu_mask)
		voyager_flush_tlb_others(cpu_mask, mm, TLB_FLUSH_ALL);

	preempt_enable();
}

void flush_tlb_page(struct vm_area_struct *vma, unsigned long va)
{
	struct mm_struct *mm = vma->vm_mm;
	unsigned long cpu_mask;

	preempt_disable();

	cpu_mask = cpus_addr(mm->cpu_vm_mask)[0] & ~(1 << smp_processor_id());
	if (current->active_mm == mm) {
		if (current->mm)
			__flush_tlb_one(va);
		else
			voyager_leave_mm(smp_processor_id());
	}

	if (cpu_mask)
		voyager_flush_tlb_others(cpu_mask, mm, va);

	preempt_enable();
}

EXPORT_SYMBOL(flush_tlb_page);

/* enable the requested IRQs */
static void smp_enable_irq_interrupt(void)
{
	__u8 irq;
	__u8 cpu = get_cpu();

	VDEBUG(("VOYAGER SMP: CPU%d enabling irq mask 0x%x\n", cpu,
		vic_irq_enable_mask[cpu]));

	spin_lock(&vic_irq_lock);
	for (irq = 0; irq < 16; irq++) {
		if (vic_irq_enable_mask[cpu] & (1 << irq))
			enable_local_vic_irq(irq);
	}
	vic_irq_enable_mask[cpu] = 0;
	spin_unlock(&vic_irq_lock);

	put_cpu_no_resched();
}

/*
 *	CPU halt call-back
 */
static void smp_stop_cpu_function(void *dummy)
{
	VDEBUG(("VOYAGER SMP: CPU%d is STOPPING\n", smp_processor_id()));
	cpu_clear(smp_processor_id(), cpu_online_map);
	local_irq_disable();
	for (;;)
		halt();
}

/* execute a thread on a new CPU.  The function to be called must be
 * previously set up.  This is used to schedule a function for
 * execution on all CPUs - set up the function then broadcast a
 * function_interrupt CPI to come here on each CPU */
static void smp_call_function_interrupt(void)
{
	irq_enter();
	generic_smp_call_function_interrupt();
	__get_cpu_var(irq_stat).irq_call_count++;
	irq_exit();
}

static void smp_call_function_single_interrupt(void)
{
	irq_enter();
	generic_smp_call_function_single_interrupt();
	__get_cpu_var(irq_stat).irq_call_count++;
	irq_exit();
}

/* Sorry about the name.  In an APIC based system, the APICs
 * themselves are programmed to send a timer interrupt.  This is used
 * by linux to reschedule the processor.  Voyager doesn't have this,
 * so we use the system clock to interrupt one processor, which in
 * turn, broadcasts a timer CPI to all the others --- we receive that
 * CPI here.  We don't use this actually for counting so losing
 * ticks doesn't matter
 *
 * FIXME: For those CPUs which actually have a local APIC, we could
 * try to use it to trigger this interrupt instead of having to
 * broadcast the timer tick.  Unfortunately, all my pentium DYADs have
 * no local APIC, so I can't do this
 *
 * This function is currently a placeholder and is unused in the code */
void smp_apic_timer_interrupt(struct pt_regs *regs)
{
	struct pt_regs *old_regs = set_irq_regs(regs);
	wrapper_smp_local_timer_interrupt();
	set_irq_regs(old_regs);
}

/* All of the QUAD interrupt GATES */
void smp_qic_timer_interrupt(struct pt_regs *regs)
{
	struct pt_regs *old_regs = set_irq_regs(regs);
	ack_QIC_CPI(QIC_TIMER_CPI);
	wrapper_smp_local_timer_interrupt();
	set_irq_regs(old_regs);
}

void smp_qic_invalidate_interrupt(struct pt_regs *regs)
{
	ack_QIC_CPI(QIC_INVALIDATE_CPI);
	smp_invalidate_interrupt();
}

void smp_qic_reschedule_interrupt(struct pt_regs *regs)
{
	ack_QIC_CPI(QIC_RESCHEDULE_CPI);
	smp_reschedule_interrupt();
}

void smp_qic_enable_irq_interrupt(struct pt_regs *regs)
{
	ack_QIC_CPI(QIC_ENABLE_IRQ_CPI);
	smp_enable_irq_interrupt();
}

void smp_qic_call_function_interrupt(struct pt_regs *regs)
{
	ack_QIC_CPI(QIC_CALL_FUNCTION_CPI);
	smp_call_function_interrupt();
}

void smp_qic_call_function_single_interrupt(struct pt_regs *regs)
{
	ack_QIC_CPI(QIC_CALL_FUNCTION_SINGLE_CPI);
	smp_call_function_single_interrupt();
}

void smp_vic_cpi_interrupt(struct pt_regs *regs)
{
	struct pt_regs *old_regs = set_irq_regs(regs);
	__u8 cpu = smp_processor_id();

	if (is_cpu_quad())
		ack_QIC_CPI(VIC_CPI_LEVEL0);
	else
		ack_VIC_CPI(VIC_CPI_LEVEL0);

	if (test_and_clear_bit(VIC_TIMER_CPI, &vic_cpi_mailbox[cpu]))
		wrapper_smp_local_timer_interrupt();
	if (test_and_clear_bit(VIC_INVALIDATE_CPI, &vic_cpi_mailbox[cpu]))
		smp_invalidate_interrupt();
	if (test_and_clear_bit(VIC_RESCHEDULE_CPI, &vic_cpi_mailbox[cpu]))
		smp_reschedule_interrupt();
	if (test_and_clear_bit(VIC_ENABLE_IRQ_CPI, &vic_cpi_mailbox[cpu]))
		smp_enable_irq_interrupt();
	if (test_and_clear_bit(VIC_CALL_FUNCTION_CPI, &vic_cpi_mailbox[cpu]))
		smp_call_function_interrupt();
	if (test_and_clear_bit(VIC_CALL_FUNCTION_SINGLE_CPI, &vic_cpi_mailbox[cpu]))
		smp_call_function_single_interrupt();
	set_irq_regs(old_regs);
}

static void do_flush_tlb_all(void *info)
{
	unsigned long cpu = smp_processor_id();

	__flush_tlb_all();
	if (per_cpu(cpu_tlbstate, cpu).state == TLBSTATE_LAZY)
		voyager_leave_mm(cpu);
}

/* flush the TLB of every active CPU in the system */
void flush_tlb_all(void)
{
	on_each_cpu(do_flush_tlb_all, 0, 1);
}

/* send a reschedule CPI to one CPU by physical CPU number*/
static void voyager_smp_send_reschedule(int cpu)
{
	send_one_CPI(cpu, VIC_RESCHEDULE_CPI);
}

int hard_smp_processor_id(void)
{
	__u8 i;
	__u8 cpumask = inb(VIC_PROC_WHO_AM_I);
	if ((cpumask & QUAD_IDENTIFIER) == QUAD_IDENTIFIER)
		return cpumask & 0x1F;

	for (i = 0; i < 8; i++) {
		if (cpumask & (1 << i))
			return i;
	}
	printk("** WARNING ** Illegal cpuid returned by VIC: %d", cpumask);
	return 0;
}

int safe_smp_processor_id(void)
{
	return hard_smp_processor_id();
}

/* broadcast a halt to all other CPUs */
static void voyager_smp_send_stop(void)
{
	smp_call_function(smp_stop_cpu_function, NULL, 1);
}

/* this function is triggered in time.c when a clock tick fires
 * we need to re-broadcast the tick to all CPUs */
void smp_vic_timer_interrupt(void)
{
	send_CPI_allbutself(VIC_TIMER_CPI);
	smp_local_timer_interrupt();
}

/* local (per CPU) timer interrupt.  It does both profiling and
 * process statistics/rescheduling.
 *
 * We do profiling in every local tick, statistics/rescheduling
 * happen only every 'profiling multiplier' ticks. The default
 * multiplier is 1 and it can be changed by writing the new multiplier
 * value into /proc/profile.
 */
void smp_local_timer_interrupt(void)
{
	int cpu = smp_processor_id();
	long weight;

	profile_tick(CPU_PROFILING);
	if (--per_cpu(prof_counter, cpu) <= 0) {
		/*
		 * The multiplier may have changed since the last time we got
		 * to this point as a result of the user writing to
		 * /proc/profile. In this case we need to adjust the APIC
		 * timer accordingly.
		 *
		 * Interrupts are already masked off at this point.
		 */
		per_cpu(prof_counter, cpu) = per_cpu(prof_multiplier, cpu);
		if (per_cpu(prof_counter, cpu) !=
		    per_cpu(prof_old_multiplier, cpu)) {
			/* FIXME: need to update the vic timer tick here */
			per_cpu(prof_old_multiplier, cpu) =
			    per_cpu(prof_counter, cpu);
		}

		update_process_times(user_mode_vm(get_irq_regs()));
	}

	if (((1 << cpu) & voyager_extended_vic_processors) == 0)
		/* only extended VIC processors participate in
		 * interrupt distribution */
		return;

	/*
	 * We take the 'long' return path, and there every subsystem
	 * grabs the appropriate locks (kernel lock/ irq lock).
	 *
	 * we might want to decouple profiling from the 'long path',
	 * and do the profiling totally in assembly.
	 *
	 * Currently this isn't too much of an issue (performance wise),
	 * we can take more than 100K local irqs per second on a 100 MHz P5.
	 */

	if ((++vic_tick[cpu] & 0x7) != 0)
		return;
	/* get here every 16 ticks (about every 1/6 of a second) */

	/* Change our priority to give someone else a chance at getting
	 * the IRQ. The algorithm goes like this:
	 *
	 * In the VIC, the dynamically routed interrupt is always
	 * handled by the lowest priority eligible (i.e. receiving
	 * interrupts) CPU.  If >1 eligible CPUs are equal lowest, the
	 * lowest processor number gets it.
	 *
	 * The priority of a CPU is controlled by a special per-CPU
	 * VIC priority register which is 3 bits wide 0 being lowest
	 * and 7 highest priority..
	 *
	 * Therefore we subtract the average number of interrupts from
	 * the number we've fielded.  If this number is negative, we
	 * lower the activity count and if it is positive, we raise
	 * it.
	 *
	 * I'm afraid this still leads to odd looking interrupt counts:
	 * the totals are all roughly equal, but the individual ones
	 * look rather skewed.
	 *
	 * FIXME: This algorithm is total crap when mixed with SMP
	 * affinity code since we now try to even up the interrupt
	 * counts when an affinity binding is keeping them on a
	 * particular CPU*/
	weight = (vic_intr_count[cpu] * voyager_extended_cpus
		  - vic_intr_total) >> 4;
	weight += 4;
	if (weight > 7)
		weight = 7;
	if (weight < 0)
		weight = 0;

	outb((__u8) weight, VIC_PRIORITY_REGISTER);

#ifdef VOYAGER_DEBUG
	if ((vic_tick[cpu] & 0xFFF) == 0) {
		/* print this message roughly every 25 secs */
		printk("VOYAGER SMP: vic_tick[%d] = %lu, weight = %ld\n",
		       cpu, vic_tick[cpu], weight);
	}
#endif
}

/* setup the profiling timer */
int setup_profiling_timer(unsigned int multiplier)
{
	int i;

	if ((!multiplier))
		return -EINVAL;

	/*
	 * Set the new multiplier for each CPU. CPUs don't start using the
	 * new values until the next timer interrupt in which they do process
	 * accounting.
	 */
	for (i = 0; i < nr_cpu_ids; ++i)
		per_cpu(prof_multiplier, i) = multiplier;

	return 0;
}

/* This is a bit of a mess, but forced on us by the genirq changes
 * there's no genirq handler that really does what voyager wants
 * so hack it up with the simple IRQ handler */
static void handle_vic_irq(unsigned int irq, struct irq_desc *desc)
{
	before_handle_vic_irq(irq);
	handle_simple_irq(irq, desc);
	after_handle_vic_irq(irq);
}

/*  The CPIs are handled in the per cpu 8259s, so they must be
 *  enabled to be received: FIX: enabling the CPIs in the early
 *  boot sequence interferes with bug checking; enable them later
 *  on in smp_init */
#define VIC_SET_GATE(cpi, vector) \
	set_intr_gate((cpi) + VIC_DEFAULT_CPI_BASE, (vector))
#define QIC_SET_GATE(cpi, vector) \
	set_intr_gate((cpi) + QIC_DEFAULT_CPI_BASE, (vector))

void __init voyager_smp_intr_init(void)
{
	int i;

	/* initialize the per cpu irq mask to all disabled */
	for (i = 0; i < nr_cpu_ids; i++)
		vic_irq_mask[i] = 0xFFFF;

	VIC_SET_GATE(VIC_CPI_LEVEL0, vic_cpi_interrupt);

	VIC_SET_GATE(VIC_SYS_INT, vic_sys_interrupt);
	VIC_SET_GATE(VIC_CMN_INT, vic_cmn_interrupt);

	QIC_SET_GATE(QIC_TIMER_CPI, qic_timer_interrupt);
	QIC_SET_GATE(QIC_INVALIDATE_CPI, qic_invalidate_interrupt);
	QIC_SET_GATE(QIC_RESCHEDULE_CPI, qic_reschedule_interrupt);
	QIC_SET_GATE(QIC_ENABLE_IRQ_CPI, qic_enable_irq_interrupt);
	QIC_SET_GATE(QIC_CALL_FUNCTION_CPI, qic_call_function_interrupt);

	/* now put the VIC descriptor into the first 48 IRQs
	 *
	 * This is for later: first 16 correspond to PC IRQs; next 16
	 * are Primary MC IRQs and final 16 are Secondary MC IRQs */
	for (i = 0; i < 48; i++)
		set_irq_chip_and_handler(i, &vic_chip, handle_vic_irq);
}

/* send a CPI at level cpi to a set of cpus in cpuset (set 1 bit per
 * processor to receive CPI */
static void send_CPI(__u32 cpuset, __u8 cpi)
{
	int cpu;
	__u32 quad_cpuset = (cpuset & voyager_quad_processors);

	if (cpi < VIC_START_FAKE_CPI) {
		/* fake CPI are only used for booting, so send to the
		 * extended quads as well---Quads must be VIC booted */
		outb((__u8) (cpuset), VIC_CPI_Registers[cpi]);
		return;
	}
	if (quad_cpuset)
		send_QIC_CPI(quad_cpuset, cpi);
	cpuset &= ~quad_cpuset;
	cpuset &= 0xff;		/* only first 8 CPUs vaild for VIC CPI */
	if (cpuset == 0)
		return;
	for_each_online_cpu(cpu) {
		if (cpuset & (1 << cpu))
			set_bit(cpi, &vic_cpi_mailbox[cpu]);
	}
	if (cpuset)
		outb((__u8) cpuset, VIC_CPI_Registers[VIC_CPI_LEVEL0]);
}

/* Acknowledge receipt of CPI in the QIC, clear in QIC hardware and
 * set the cache line to shared by reading it.
 *
 * DON'T make this inline otherwise the cache line read will be
 * optimised away
 * */
static int ack_QIC_CPI(__u8 cpi)
{
	__u8 cpu = hard_smp_processor_id();

	cpi &= 7;

	outb(1 << cpi, QIC_INTERRUPT_CLEAR1);
	return voyager_quad_cpi_addr[cpu]->qic_cpi[cpi].cpi;
}

static void ack_special_QIC_CPI(__u8 cpi)
{
	switch (cpi) {
	case VIC_CMN_INT:
		outb(QIC_CMN_INT, QIC_INTERRUPT_CLEAR0);
		break;
	case VIC_SYS_INT:
		outb(QIC_SYS_INT, QIC_INTERRUPT_CLEAR0);
		break;
	}
	/* also clear at the VIC, just in case (nop for non-extended proc) */
	ack_VIC_CPI(cpi);
}

/* Acknowledge receipt of CPI in the VIC (essentially an EOI) */
static void ack_VIC_CPI(__u8 cpi)
{
#ifdef VOYAGER_DEBUG
	unsigned long flags;
	__u16 isr;
	__u8 cpu = smp_processor_id();

	local_irq_save(flags);
	isr = vic_read_isr();
	if ((isr & (1 << (cpi & 7))) == 0) {
		printk("VOYAGER SMP: CPU%d lost CPI%d\n", cpu, cpi);
	}
#endif
	/* send specific EOI; the two system interrupts have
	 * bit 4 set for a separate vector but behave as the
	 * corresponding 3 bit intr */
	outb_p(0x60 | (cpi & 7), 0x20);

#ifdef VOYAGER_DEBUG
	if ((vic_read_isr() & (1 << (cpi & 7))) != 0) {
		printk("VOYAGER SMP: CPU%d still asserting CPI%d\n", cpu, cpi);
	}
	local_irq_restore(flags);
#endif
}

/* cribbed with thanks from irq.c */
#define __byte(x,y)	(((unsigned char *)&(y))[x])
#define cached_21(cpu)	(__byte(0,vic_irq_mask[cpu]))
#define cached_A1(cpu)	(__byte(1,vic_irq_mask[cpu]))

static unsigned int startup_vic_irq(unsigned int irq)
{
	unmask_vic_irq(irq);

	return 0;
}

/* The enable and disable routines.  This is where we run into
 * conflicting architectural philosophy.  Fundamentally, the voyager
 * architecture does not expect to have to disable interrupts globally
 * (the IRQ controllers belong to each CPU).  The processor masquerade
 * which is used to start the system shouldn't be used in a running OS
 * since it will cause great confusion if two separate CPUs drive to
 * the same IRQ controller (I know, I've tried it).
 *
 * The solution is a variant on the NCR lazy SPL design:
 *
 * 1) To disable an interrupt, do nothing (other than set the
 *    IRQ_DISABLED flag).  This dares the interrupt actually to arrive.
 *
 * 2) If the interrupt dares to come in, raise the local mask against
 *    it (this will result in all the CPU masks being raised
 *    eventually).
 *
 * 3) To enable the interrupt, lower the mask on the local CPU and
 *    broadcast an Interrupt enable CPI which causes all other CPUs to
 *    adjust their masks accordingly.  */

static void unmask_vic_irq(unsigned int irq)
{
	/* linux doesn't to processor-irq affinity, so enable on
	 * all CPUs we know about */
	int cpu = smp_processor_id(), real_cpu;
	__u16 mask = (1 << irq);
	__u32 processorList = 0;
	unsigned long flags;

	VDEBUG(("VOYAGER: unmask_vic_irq(%d) CPU%d affinity 0x%lx\n",
		irq, cpu, cpu_irq_affinity[cpu]));
	spin_lock_irqsave(&vic_irq_lock, flags);
	for_each_online_cpu(real_cpu) {
		if (!(voyager_extended_vic_processors & (1 << real_cpu)))
			continue;
		if (!(cpu_irq_affinity[real_cpu] & mask)) {
			/* irq has no affinity for this CPU, ignore */
			continue;
		}
		if (real_cpu == cpu) {
			enable_local_vic_irq(irq);
		} else if (vic_irq_mask[real_cpu] & mask) {
			vic_irq_enable_mask[real_cpu] |= mask;
			processorList |= (1 << real_cpu);
		}
	}
	spin_unlock_irqrestore(&vic_irq_lock, flags);
	if (processorList)
		send_CPI(processorList, VIC_ENABLE_IRQ_CPI);
}

static void mask_vic_irq(unsigned int irq)
{
	/* lazy disable, do nothing */
}

static void enable_local_vic_irq(unsigned int irq)
{
	__u8 cpu = smp_processor_id();
	__u16 mask = ~(1 << irq);
	__u16 old_mask = vic_irq_mask[cpu];

	vic_irq_mask[cpu] &= mask;
	if (vic_irq_mask[cpu] == old_mask)
		return;

	VDEBUG(("VOYAGER DEBUG: Enabling irq %d in hardware on CPU %d\n",
		irq, cpu));

	if (irq & 8) {
		outb_p(cached_A1(cpu), 0xA1);
		(void)inb_p(0xA1);
	} else {
		outb_p(cached_21(cpu), 0x21);
		(void)inb_p(0x21);
	}
}

static void disable_local_vic_irq(unsigned int irq)
{
	__u8 cpu = smp_processor_id();
	__u16 mask = (1 << irq);
	__u16 old_mask = vic_irq_mask[cpu];

	if (irq == 7)
		return;

	vic_irq_mask[cpu] |= mask;
	if (old_mask == vic_irq_mask[cpu])
		return;

	VDEBUG(("VOYAGER DEBUG: Disabling irq %d in hardware on CPU %d\n",
		irq, cpu));

	if (irq & 8) {
		outb_p(cached_A1(cpu), 0xA1);
		(void)inb_p(0xA1);
	} else {
		outb_p(cached_21(cpu), 0x21);
		(void)inb_p(0x21);
	}
}

/* The VIC is level triggered, so the ack can only be issued after the
 * interrupt completes.  However, we do Voyager lazy interrupt
 * handling here: It is an extremely expensive operation to mask an
 * interrupt in the vic, so we merely set a flag (IRQ_DISABLED).  If
 * this interrupt actually comes in, then we mask and ack here to push
 * the interrupt off to another CPU */
static void before_handle_vic_irq(unsigned int irq)
{
	irq_desc_t *desc = irq_to_desc(irq);
	__u8 cpu = smp_processor_id();

	_raw_spin_lock(&vic_irq_lock);
	vic_intr_total++;
	vic_intr_count[cpu]++;

	if (!(cpu_irq_affinity[cpu] & (1 << irq))) {
		/* The irq is not in our affinity mask, push it off
		 * onto another CPU */
		VDEBUG(("VOYAGER DEBUG: affinity triggered disable of irq %d "
			"on cpu %d\n", irq, cpu));
		disable_local_vic_irq(irq);
		/* set IRQ_INPROGRESS to prevent the handler in irq.c from
		 * actually calling the interrupt routine */
		desc->status |= IRQ_REPLAY | IRQ_INPROGRESS;
	} else if (desc->status & IRQ_DISABLED) {
		/* Damn, the interrupt actually arrived, do the lazy
		 * disable thing. The interrupt routine in irq.c will
		 * not handle a IRQ_DISABLED interrupt, so nothing more
		 * need be done here */
		VDEBUG(("VOYAGER DEBUG: lazy disable of irq %d on CPU %d\n",
			irq, cpu));
		disable_local_vic_irq(irq);
		desc->status |= IRQ_REPLAY;
	} else {
		desc->status &= ~IRQ_REPLAY;
	}

	_raw_spin_unlock(&vic_irq_lock);
}

/* Finish the VIC interrupt: basically mask */
static void after_handle_vic_irq(unsigned int irq)
{
	irq_desc_t *desc = irq_to_desc(irq);

	_raw_spin_lock(&vic_irq_lock);
	{
		unsigned int status = desc->status & ~IRQ_INPROGRESS;
#ifdef VOYAGER_DEBUG
		__u16 isr;
#endif

		desc->status = status;
		if ((status & IRQ_DISABLED))
			disable_local_vic_irq(irq);
#ifdef VOYAGER_DEBUG
		/* DEBUG: before we ack, check what's in progress */
		isr = vic_read_isr();
		if ((isr & (1 << irq) && !(status & IRQ_REPLAY)) == 0) {
			int i;
			__u8 cpu = smp_processor_id();
			__u8 real_cpu;
			int mask;	/* Um... initialize me??? --RR */

			printk("VOYAGER SMP: CPU%d lost interrupt %d\n",
			       cpu, irq);
			for_each_possible_cpu(real_cpu, mask) {

				outb(VIC_CPU_MASQUERADE_ENABLE | real_cpu,
				     VIC_PROCESSOR_ID);
				isr = vic_read_isr();
				if (isr & (1 << irq)) {
					printk
					    ("VOYAGER SMP: CPU%d ack irq %d\n",
					     real_cpu, irq);
					ack_vic_irq(irq);
				}
				outb(cpu, VIC_PROCESSOR_ID);
			}
		}
#endif /* VOYAGER_DEBUG */
		/* as soon as we ack, the interrupt is eligible for
		 * receipt by another CPU so everything must be in
		 * order here  */
		ack_vic_irq(irq);
		if (status & IRQ_REPLAY) {
			/* replay is set if we disable the interrupt
			 * in the before_handle_vic_irq() routine, so
			 * clear the in progress bit here to allow the
			 * next CPU to handle this correctly */
			desc->status &= ~(IRQ_REPLAY | IRQ_INPROGRESS);
		}
#ifdef VOYAGER_DEBUG
		isr = vic_read_isr();
		if ((isr & (1 << irq)) != 0)
			printk("VOYAGER SMP: after_handle_vic_irq() after "
			       "ack irq=%d, isr=0x%x\n", irq, isr);
#endif /* VOYAGER_DEBUG */
	}
	_raw_spin_unlock(&vic_irq_lock);

	/* All code after this point is out of the main path - the IRQ
	 * may be intercepted by another CPU if reasserted */
}

/* Linux processor - interrupt affinity manipulations.
 *
 * For each processor, we maintain a 32 bit irq affinity mask.
 * Initially it is set to all 1's so every processor accepts every
 * interrupt.  In this call, we change the processor's affinity mask:
 *
 * Change from enable to disable:
 *
 * If the interrupt ever comes in to the processor, we will disable it
 * and ack it to push it off to another CPU, so just accept the mask here.
 *
 * Change from disable to enable:
 *
 * change the mask and then do an interrupt enable CPI to re-enable on
 * the selected processors */

void set_vic_irq_affinity(unsigned int irq, const struct cpumask *mask)
{
	/* Only extended processors handle interrupts */
	unsigned long real_mask;
	unsigned long irq_mask = 1 << irq;
	int cpu;

	real_mask = cpus_addr(*mask)[0] & voyager_extended_vic_processors;

	if (cpus_addr(*mask)[0] == 0)
		/* can't have no CPUs to accept the interrupt -- extremely
		 * bad things will happen */
		return;

	if (irq == 0)
		/* can't change the affinity of the timer IRQ.  This
		 * is due to the constraint in the voyager
		 * architecture that the CPI also comes in on and IRQ
		 * line and we have chosen IRQ0 for this.  If you
		 * raise the mask on this interrupt, the processor
		 * will no-longer be able to accept VIC CPIs */
		return;

	if (irq >= 32)
		/* You can only have 32 interrupts in a voyager system
		 * (and 32 only if you have a secondary microchannel
		 * bus) */
		return;

	for_each_online_cpu(cpu) {
		unsigned long cpu_mask = 1 << cpu;

		if (cpu_mask & real_mask) {
			/* enable the interrupt for this cpu */
			cpu_irq_affinity[cpu] |= irq_mask;
		} else {
			/* disable the interrupt for this cpu */
			cpu_irq_affinity[cpu] &= ~irq_mask;
		}
	}
	/* this is magic, we now have the correct affinity maps, so
	 * enable the interrupt.  This will send an enable CPI to
	 * those CPUs who need to enable it in their local masks,
	 * causing them to correct for the new affinity . If the
	 * interrupt is currently globally disabled, it will simply be
	 * disabled again as it comes in (voyager lazy disable).  If
	 * the affinity map is tightened to disable the interrupt on a
	 * cpu, it will be pushed off when it comes in */
	unmask_vic_irq(irq);
}

static void ack_vic_irq(unsigned int irq)
{
	if (irq & 8) {
		outb(0x62, 0x20);	/* Specific EOI to cascade */
		outb(0x60 | (irq & 7), 0xA0);
	} else {
		outb(0x60 | (irq & 7), 0x20);
	}
}

/* enable the CPIs.  In the VIC, the CPIs are delivered by the 8259
 * but are not vectored by it.  This means that the 8259 mask must be
 * lowered to receive them */
static __init void vic_enable_cpi(void)
{
	__u8 cpu = smp_processor_id();

	/* just take a copy of the current mask (nop for boot cpu) */
	vic_irq_mask[cpu] = vic_irq_mask[boot_cpu_id];

	enable_local_vic_irq(VIC_CPI_LEVEL0);
	enable_local_vic_irq(VIC_CPI_LEVEL1);
	/* for sys int and cmn int */
	enable_local_vic_irq(7);

	if (is_cpu_quad()) {
		outb(QIC_DEFAULT_MASK0, QIC_MASK_REGISTER0);
		outb(QIC_CPI_ENABLE, QIC_MASK_REGISTER1);
		VDEBUG(("VOYAGER SMP: QIC ENABLE CPI: CPU%d: MASK 0x%x\n",
			cpu, QIC_CPI_ENABLE));
	}

	VDEBUG(("VOYAGER SMP: ENABLE CPI: CPU%d: MASK 0x%x\n",
		cpu, vic_irq_mask[cpu]));
}

void voyager_smp_dump()
{
	int old_cpu = smp_processor_id(), cpu;

	/* dump the interrupt masks of each processor */
	for_each_online_cpu(cpu) {
		__u16 imr, isr, irr;
		unsigned long flags;

		local_irq_save(flags);
		outb(VIC_CPU_MASQUERADE_ENABLE | cpu, VIC_PROCESSOR_ID);
		imr = (inb(0xa1) << 8) | inb(0x21);
		outb(0x0a, 0xa0);
		irr = inb(0xa0) << 8;
		outb(0x0a, 0x20);
		irr |= inb(0x20);
		outb(0x0b, 0xa0);
		isr = inb(0xa0) << 8;
		outb(0x0b, 0x20);
		isr |= inb(0x20);
		outb(old_cpu, VIC_PROCESSOR_ID);
		local_irq_restore(flags);
		printk("\tCPU%d: mask=0x%x, IMR=0x%x, IRR=0x%x, ISR=0x%x\n",
		       cpu, vic_irq_mask[cpu], imr, irr, isr);
#if 0
		/* These lines are put in to try to unstick an un ack'd irq */
		if (isr != 0) {
			int irq;
			for (irq = 0; irq < 16; irq++) {
				if (isr & (1 << irq)) {
					printk("\tCPU%d: ack irq %d\n",
					       cpu, irq);
					local_irq_save(flags);
					outb(VIC_CPU_MASQUERADE_ENABLE | cpu,
					     VIC_PROCESSOR_ID);
					ack_vic_irq(irq);
					outb(old_cpu, VIC_PROCESSOR_ID);
					local_irq_restore(flags);
				}
			}
		}
#endif
	}
}

void smp_voyager_power_off(void *dummy)
{
	if (smp_processor_id() == boot_cpu_id)
		voyager_power_off();
	else
		smp_stop_cpu_function(NULL);
}

static void __init voyager_smp_prepare_cpus(unsigned int max_cpus)
{
	/* FIXME: ignore max_cpus for now */
	smp_boot_cpus();
}

static void __cpuinit voyager_smp_prepare_boot_cpu(void)
{
	int cpu = smp_processor_id();
	switch_to_new_gdt(cpu);

<<<<<<< HEAD
	cpu_set(cpu, cpu_online_map);
	cpu_set(cpu, cpu_callout_map);
	cpu_set(cpu, cpu_possible_map);
	cpu_set(cpu, cpu_present_map);
=======
	cpu_online_map = cpumask_of_cpu(smp_processor_id());
	cpu_callout_map = cpumask_of_cpu(smp_processor_id());
	cpu_callin_map = CPU_MASK_NONE;
	cpu_present_map = cpumask_of_cpu(smp_processor_id());

>>>>>>> 8e492151
}

static int __cpuinit voyager_cpu_up(unsigned int cpu)
{
	/* This only works at boot for x86.  See "rewrite" above. */
	if (cpu_isset(cpu, smp_commenced_mask))
		return -ENOSYS;

	/* In case one didn't come up */
	if (!cpu_isset(cpu, cpu_callin_map))
		return -EIO;
	/* Unleash the CPU! */
	cpu_set(cpu, smp_commenced_mask);
	while (!cpu_online(cpu))
		mb();
	return 0;
}

static void __init voyager_smp_cpus_done(unsigned int max_cpus)
{
	zap_low_mappings();
}

void __init smp_setup_processor_id(void)
{
	current_thread_info()->cpu = hard_smp_processor_id();
}

static void voyager_send_call_func(const struct cpumask *callmask)
{
	__u32 mask = cpus_addr(*callmask)[0] & ~(1 << smp_processor_id());
	send_CPI(mask, VIC_CALL_FUNCTION_CPI);
}

static void voyager_send_call_func_single(int cpu)
{
	send_CPI(1 << cpu, VIC_CALL_FUNCTION_SINGLE_CPI);
}

struct smp_ops smp_ops = {
	.smp_prepare_boot_cpu = voyager_smp_prepare_boot_cpu,
	.smp_prepare_cpus = voyager_smp_prepare_cpus,
	.cpu_up = voyager_cpu_up,
	.smp_cpus_done = voyager_smp_cpus_done,

	.smp_send_stop = voyager_smp_send_stop,
	.smp_send_reschedule = voyager_smp_send_reschedule,

	.send_call_func_ipi = voyager_send_call_func,
	.send_call_func_single_ipi = voyager_send_call_func_single,
};<|MERGE_RESOLUTION|>--- conflicted
+++ resolved
@@ -1747,18 +1747,10 @@
 	int cpu = smp_processor_id();
 	switch_to_new_gdt(cpu);
 
-<<<<<<< HEAD
-	cpu_set(cpu, cpu_online_map);
-	cpu_set(cpu, cpu_callout_map);
-	cpu_set(cpu, cpu_possible_map);
-	cpu_set(cpu, cpu_present_map);
-=======
 	cpu_online_map = cpumask_of_cpu(smp_processor_id());
 	cpu_callout_map = cpumask_of_cpu(smp_processor_id());
 	cpu_callin_map = CPU_MASK_NONE;
 	cpu_present_map = cpumask_of_cpu(smp_processor_id());
-
->>>>>>> 8e492151
 }
 
 static int __cpuinit voyager_cpu_up(unsigned int cpu)
