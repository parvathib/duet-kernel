/*
 * Copyright (C) 2007 Oracle.  All rights reserved.
 *
 * This program is free software; you can redistribute it and/or
 * modify it under the terms of the GNU General Public
 * License v2 as published by the Free Software Foundation.
 *
 * This program is distributed in the hope that it will be useful,
 * but WITHOUT ANY WARRANTY; without even the implied warranty of
 * MERCHANTABILITY or FITNESS FOR A PARTICULAR PURPOSE.  See the GNU
 * General Public License for more details.
 *
 * You should have received a copy of the GNU General Public
 * License along with this program; if not, write to the
 * Free Software Foundation, Inc., 59 Temple Place - Suite 330,
 * Boston, MA 021110-1307, USA.
 */

#include <linux/kernel.h>
#include <linux/bio.h>
#include <linux/buffer_head.h>
#include <linux/file.h>
#include <linux/fs.h>
#include <linux/fsnotify.h>
#include <linux/pagemap.h>
#include <linux/highmem.h>
#include <linux/time.h>
#include <linux/init.h>
#include <linux/string.h>
#include <linux/backing-dev.h>
#include <linux/mount.h>
#include <linux/mpage.h>
#include <linux/namei.h>
#include <linux/swap.h>
#include <linux/writeback.h>
#include <linux/statfs.h>
#include <linux/compat.h>
#include <linux/bit_spinlock.h>
#include <linux/security.h>
#include <linux/xattr.h>
#include <linux/vmalloc.h>
#include <linux/slab.h>
#include <linux/blkdev.h>
#include "compat.h"
#include "ctree.h"
#include "disk-io.h"
#include "transaction.h"
#include "btrfs_inode.h"
#include "ioctl.h"
#include "print-tree.h"
#include "volumes.h"
#include "locking.h"

/* Mask out flags that are inappropriate for the given type of inode. */
static inline __u32 btrfs_mask_flags(umode_t mode, __u32 flags)
{
	if (S_ISDIR(mode))
		return flags;
	else if (S_ISREG(mode))
		return flags & ~FS_DIRSYNC_FL;
	else
		return flags & (FS_NODUMP_FL | FS_NOATIME_FL);
}

/*
 * Export inode flags to the format expected by the FS_IOC_GETFLAGS ioctl.
 */
static unsigned int btrfs_flags_to_ioctl(unsigned int flags)
{
	unsigned int iflags = 0;

	if (flags & BTRFS_INODE_SYNC)
		iflags |= FS_SYNC_FL;
	if (flags & BTRFS_INODE_IMMUTABLE)
		iflags |= FS_IMMUTABLE_FL;
	if (flags & BTRFS_INODE_APPEND)
		iflags |= FS_APPEND_FL;
	if (flags & BTRFS_INODE_NODUMP)
		iflags |= FS_NODUMP_FL;
	if (flags & BTRFS_INODE_NOATIME)
		iflags |= FS_NOATIME_FL;
	if (flags & BTRFS_INODE_DIRSYNC)
		iflags |= FS_DIRSYNC_FL;

	return iflags;
}

/*
 * Update inode->i_flags based on the btrfs internal flags.
 */
void btrfs_update_iflags(struct inode *inode)
{
	struct btrfs_inode *ip = BTRFS_I(inode);

	inode->i_flags &= ~(S_SYNC|S_APPEND|S_IMMUTABLE|S_NOATIME|S_DIRSYNC);

	if (ip->flags & BTRFS_INODE_SYNC)
		inode->i_flags |= S_SYNC;
	if (ip->flags & BTRFS_INODE_IMMUTABLE)
		inode->i_flags |= S_IMMUTABLE;
	if (ip->flags & BTRFS_INODE_APPEND)
		inode->i_flags |= S_APPEND;
	if (ip->flags & BTRFS_INODE_NOATIME)
		inode->i_flags |= S_NOATIME;
	if (ip->flags & BTRFS_INODE_DIRSYNC)
		inode->i_flags |= S_DIRSYNC;
}

/*
 * Inherit flags from the parent inode.
 *
 * Unlike extN we don't have any flags we don't want to inherit currently.
 */
void btrfs_inherit_iflags(struct inode *inode, struct inode *dir)
{
	unsigned int flags;

	if (!dir)
		return;

	flags = BTRFS_I(dir)->flags;

	if (S_ISREG(inode->i_mode))
		flags &= ~BTRFS_INODE_DIRSYNC;
	else if (!S_ISDIR(inode->i_mode))
		flags &= (BTRFS_INODE_NODUMP | BTRFS_INODE_NOATIME);

	BTRFS_I(inode)->flags = flags;
	btrfs_update_iflags(inode);
}

static int btrfs_ioctl_getflags(struct file *file, void __user *arg)
{
	struct btrfs_inode *ip = BTRFS_I(file->f_path.dentry->d_inode);
	unsigned int flags = btrfs_flags_to_ioctl(ip->flags);

	if (copy_to_user(arg, &flags, sizeof(flags)))
		return -EFAULT;
	return 0;
}

static int check_flags(unsigned int flags)
{
	if (flags & ~(FS_IMMUTABLE_FL | FS_APPEND_FL | \
		      FS_NOATIME_FL | FS_NODUMP_FL | \
		      FS_SYNC_FL | FS_DIRSYNC_FL | \
		      FS_NOCOMP_FL | FS_COMPR_FL | \
		      FS_NOCOW_FL | FS_COW_FL))
		return -EOPNOTSUPP;

	if ((flags & FS_NOCOMP_FL) && (flags & FS_COMPR_FL))
		return -EINVAL;

	if ((flags & FS_NOCOW_FL) && (flags & FS_COW_FL))
		return -EINVAL;

	return 0;
}

static int btrfs_ioctl_setflags(struct file *file, void __user *arg)
{
	struct inode *inode = file->f_path.dentry->d_inode;
	struct btrfs_inode *ip = BTRFS_I(inode);
	struct btrfs_root *root = ip->root;
	struct btrfs_trans_handle *trans;
	unsigned int flags, oldflags;
	int ret;

	if (btrfs_root_readonly(root))
		return -EROFS;

	if (copy_from_user(&flags, arg, sizeof(flags)))
		return -EFAULT;

	ret = check_flags(flags);
	if (ret)
		return ret;

	if (!inode_owner_or_capable(inode))
		return -EACCES;

	mutex_lock(&inode->i_mutex);

	flags = btrfs_mask_flags(inode->i_mode, flags);
	oldflags = btrfs_flags_to_ioctl(ip->flags);
	if ((flags ^ oldflags) & (FS_APPEND_FL | FS_IMMUTABLE_FL)) {
		if (!capable(CAP_LINUX_IMMUTABLE)) {
			ret = -EPERM;
			goto out_unlock;
		}
	}

	ret = mnt_want_write(file->f_path.mnt);
	if (ret)
		goto out_unlock;

	if (flags & FS_SYNC_FL)
		ip->flags |= BTRFS_INODE_SYNC;
	else
		ip->flags &= ~BTRFS_INODE_SYNC;
	if (flags & FS_IMMUTABLE_FL)
		ip->flags |= BTRFS_INODE_IMMUTABLE;
	else
		ip->flags &= ~BTRFS_INODE_IMMUTABLE;
	if (flags & FS_APPEND_FL)
		ip->flags |= BTRFS_INODE_APPEND;
	else
		ip->flags &= ~BTRFS_INODE_APPEND;
	if (flags & FS_NODUMP_FL)
		ip->flags |= BTRFS_INODE_NODUMP;
	else
		ip->flags &= ~BTRFS_INODE_NODUMP;
	if (flags & FS_NOATIME_FL)
		ip->flags |= BTRFS_INODE_NOATIME;
	else
		ip->flags &= ~BTRFS_INODE_NOATIME;
	if (flags & FS_DIRSYNC_FL)
		ip->flags |= BTRFS_INODE_DIRSYNC;
	else
		ip->flags &= ~BTRFS_INODE_DIRSYNC;

	/*
	 * The COMPRESS flag can only be changed by users, while the NOCOMPRESS
	 * flag may be changed automatically if compression code won't make
	 * things smaller.
	 */
	if (flags & FS_NOCOMP_FL) {
		ip->flags &= ~BTRFS_INODE_COMPRESS;
		ip->flags |= BTRFS_INODE_NOCOMPRESS;
	} else if (flags & FS_COMPR_FL) {
		ip->flags |= BTRFS_INODE_COMPRESS;
		ip->flags &= ~BTRFS_INODE_NOCOMPRESS;
	}
	if (flags & FS_NOCOW_FL)
		ip->flags |= BTRFS_INODE_NODATACOW;
	else if (flags & FS_COW_FL)
		ip->flags &= ~BTRFS_INODE_NODATACOW;

	trans = btrfs_join_transaction(root, 1);
	BUG_ON(IS_ERR(trans));

	ret = btrfs_update_inode(trans, root, inode);
	BUG_ON(ret);

	btrfs_update_iflags(inode);
	inode->i_ctime = CURRENT_TIME;
	btrfs_end_transaction(trans, root);

	mnt_drop_write(file->f_path.mnt);

	ret = 0;
 out_unlock:
	mutex_unlock(&inode->i_mutex);
	return ret;
}

static int btrfs_ioctl_getversion(struct file *file, int __user *arg)
{
	struct inode *inode = file->f_path.dentry->d_inode;

	return put_user(inode->i_generation, arg);
}

static noinline int btrfs_ioctl_fitrim(struct file *file, void __user *arg)
{
	struct btrfs_root *root = fdentry(file)->d_sb->s_fs_info;
	struct btrfs_fs_info *fs_info = root->fs_info;
	struct btrfs_device *device;
	struct request_queue *q;
	struct fstrim_range range;
	u64 minlen = ULLONG_MAX;
	u64 num_devices = 0;
	int ret;

	if (!capable(CAP_SYS_ADMIN))
		return -EPERM;

	mutex_lock(&fs_info->fs_devices->device_list_mutex);
	list_for_each_entry(device, &fs_info->fs_devices->devices, dev_list) {
		if (!device->bdev)
			continue;
		q = bdev_get_queue(device->bdev);
		if (blk_queue_discard(q)) {
			num_devices++;
			minlen = min((u64)q->limits.discard_granularity,
				     minlen);
		}
	}
	mutex_unlock(&fs_info->fs_devices->device_list_mutex);
	if (!num_devices)
		return -EOPNOTSUPP;

	if (copy_from_user(&range, arg, sizeof(range)))
		return -EFAULT;

	range.minlen = max(range.minlen, minlen);
	ret = btrfs_trim_fs(root, &range);
	if (ret < 0)
		return ret;

	if (copy_to_user(arg, &range, sizeof(range)))
		return -EFAULT;

	return 0;
}

static noinline int create_subvol(struct btrfs_root *root,
				  struct dentry *dentry,
				  char *name, int namelen,
				  u64 *async_transid)
{
	struct btrfs_trans_handle *trans;
	struct btrfs_key key;
	struct btrfs_root_item root_item;
	struct btrfs_inode_item *inode_item;
	struct extent_buffer *leaf;
	struct btrfs_root *new_root;
	struct dentry *parent = dget_parent(dentry);
	struct inode *dir;
	int ret;
	int err;
	u64 objectid;
	u64 new_dirid = BTRFS_FIRST_FREE_OBJECTID;
	u64 index = 0;

	ret = btrfs_find_free_objectid(NULL, root->fs_info->tree_root,
				       0, &objectid);
	if (ret) {
		dput(parent);
		return ret;
	}

	dir = parent->d_inode;

	/*
	 * 1 - inode item
	 * 2 - refs
	 * 1 - root item
	 * 2 - dir items
	 */
	trans = btrfs_start_transaction(root, 6);
	if (IS_ERR(trans)) {
		dput(parent);
		return PTR_ERR(trans);
	}

	leaf = btrfs_alloc_free_block(trans, root, root->leafsize,
				      0, objectid, NULL, 0, 0, 0);
	if (IS_ERR(leaf)) {
		ret = PTR_ERR(leaf);
		goto fail;
	}

	memset_extent_buffer(leaf, 0, 0, sizeof(struct btrfs_header));
	btrfs_set_header_bytenr(leaf, leaf->start);
	btrfs_set_header_generation(leaf, trans->transid);
	btrfs_set_header_backref_rev(leaf, BTRFS_MIXED_BACKREF_REV);
	btrfs_set_header_owner(leaf, objectid);

	write_extent_buffer(leaf, root->fs_info->fsid,
			    (unsigned long)btrfs_header_fsid(leaf),
			    BTRFS_FSID_SIZE);
	write_extent_buffer(leaf, root->fs_info->chunk_tree_uuid,
			    (unsigned long)btrfs_header_chunk_tree_uuid(leaf),
			    BTRFS_UUID_SIZE);
	btrfs_mark_buffer_dirty(leaf);

	inode_item = &root_item.inode;
	memset(inode_item, 0, sizeof(*inode_item));
	inode_item->generation = cpu_to_le64(1);
	inode_item->size = cpu_to_le64(3);
	inode_item->nlink = cpu_to_le32(1);
	inode_item->nbytes = cpu_to_le64(root->leafsize);
	inode_item->mode = cpu_to_le32(S_IFDIR | 0755);

	root_item.flags = 0;
	root_item.byte_limit = 0;
	inode_item->flags = cpu_to_le64(BTRFS_INODE_ROOT_ITEM_INIT);

	btrfs_set_root_bytenr(&root_item, leaf->start);
	btrfs_set_root_generation(&root_item, trans->transid);
	btrfs_set_root_level(&root_item, 0);
	btrfs_set_root_refs(&root_item, 1);
	btrfs_set_root_used(&root_item, leaf->len);
	btrfs_set_root_last_snapshot(&root_item, 0);

	memset(&root_item.drop_progress, 0, sizeof(root_item.drop_progress));
	root_item.drop_level = 0;

	btrfs_tree_unlock(leaf);
	free_extent_buffer(leaf);
	leaf = NULL;

	btrfs_set_root_dirid(&root_item, new_dirid);

	key.objectid = objectid;
	key.offset = 0;
	btrfs_set_key_type(&key, BTRFS_ROOT_ITEM_KEY);
	ret = btrfs_insert_root(trans, root->fs_info->tree_root, &key,
				&root_item);
	if (ret)
		goto fail;

	key.offset = (u64)-1;
	new_root = btrfs_read_fs_root_no_name(root->fs_info, &key);
	BUG_ON(IS_ERR(new_root));

	btrfs_record_root_in_trans(trans, new_root);

	ret = btrfs_create_subvol_root(trans, new_root, new_dirid,
				       BTRFS_I(dir)->block_group);
	/*
	 * insert the directory item
	 */
	ret = btrfs_set_inode_index(dir, &index);
	BUG_ON(ret);

	ret = btrfs_insert_dir_item(trans, root,
				    name, namelen, dir->i_ino, &key,
				    BTRFS_FT_DIR, index);
	if (ret)
		goto fail;

	btrfs_i_size_write(dir, dir->i_size + namelen * 2);
	ret = btrfs_update_inode(trans, root, dir);
	BUG_ON(ret);

	ret = btrfs_add_root_ref(trans, root->fs_info->tree_root,
				 objectid, root->root_key.objectid,
				 dir->i_ino, index, name, namelen);

	BUG_ON(ret);

	d_instantiate(dentry, btrfs_lookup_dentry(dir, dentry));
fail:
	dput(parent);
	if (async_transid) {
		*async_transid = trans->transid;
		err = btrfs_commit_transaction_async(trans, root, 1);
	} else {
		err = btrfs_commit_transaction(trans, root);
	}
	if (err && !ret)
		ret = err;
	return ret;
}

static int create_snapshot(struct btrfs_root *root, struct dentry *dentry,
			   char *name, int namelen, u64 *async_transid,
			   bool readonly)
{
	struct inode *inode;
	struct dentry *parent;
	struct btrfs_pending_snapshot *pending_snapshot;
	struct btrfs_trans_handle *trans;
	int ret;

	if (!root->ref_cows)
		return -EINVAL;

	pending_snapshot = kzalloc(sizeof(*pending_snapshot), GFP_NOFS);
	if (!pending_snapshot)
		return -ENOMEM;

	btrfs_init_block_rsv(&pending_snapshot->block_rsv);
	pending_snapshot->dentry = dentry;
	pending_snapshot->root = root;
	pending_snapshot->readonly = readonly;

	trans = btrfs_start_transaction(root->fs_info->extent_root, 5);
	if (IS_ERR(trans)) {
		ret = PTR_ERR(trans);
		goto fail;
	}

	ret = btrfs_snap_reserve_metadata(trans, pending_snapshot);
	BUG_ON(ret);

	list_add(&pending_snapshot->list,
		 &trans->transaction->pending_snapshots);
	if (async_transid) {
		*async_transid = trans->transid;
		ret = btrfs_commit_transaction_async(trans,
				     root->fs_info->extent_root, 1);
	} else {
		ret = btrfs_commit_transaction(trans,
					       root->fs_info->extent_root);
	}
	BUG_ON(ret);

	ret = pending_snapshot->error;
	if (ret)
		goto fail;

	ret = btrfs_orphan_cleanup(pending_snapshot->snap);
	if (ret)
		goto fail;

	parent = dget_parent(dentry);
	inode = btrfs_lookup_dentry(parent->d_inode, dentry);
	dput(parent);
	if (IS_ERR(inode)) {
		ret = PTR_ERR(inode);
		goto fail;
	}
	BUG_ON(!inode);
	d_instantiate(dentry, inode);
	ret = 0;
fail:
	kfree(pending_snapshot);
	return ret;
}

/*  copy of check_sticky in fs/namei.c()
* It's inline, so penalty for filesystems that don't use sticky bit is
* minimal.
*/
static inline int btrfs_check_sticky(struct inode *dir, struct inode *inode)
{
	uid_t fsuid = current_fsuid();

	if (!(dir->i_mode & S_ISVTX))
		return 0;
	if (inode->i_uid == fsuid)
		return 0;
	if (dir->i_uid == fsuid)
		return 0;
	return !capable(CAP_FOWNER);
}

/*  copy of may_delete in fs/namei.c()
 *	Check whether we can remove a link victim from directory dir, check
 *  whether the type of victim is right.
 *  1. We can't do it if dir is read-only (done in permission())
 *  2. We should have write and exec permissions on dir
 *  3. We can't remove anything from append-only dir
 *  4. We can't do anything with immutable dir (done in permission())
 *  5. If the sticky bit on dir is set we should either
 *	a. be owner of dir, or
 *	b. be owner of victim, or
 *	c. have CAP_FOWNER capability
 *  6. If the victim is append-only or immutable we can't do antyhing with
 *     links pointing to it.
 *  7. If we were asked to remove a directory and victim isn't one - ENOTDIR.
 *  8. If we were asked to remove a non-directory and victim isn't one - EISDIR.
 *  9. We can't remove a root or mountpoint.
 * 10. We don't allow removal of NFS sillyrenamed files; it's handled by
 *     nfs_async_unlink().
 */

static int btrfs_may_delete(struct inode *dir,struct dentry *victim,int isdir)
{
	int error;

	if (!victim->d_inode)
		return -ENOENT;

	BUG_ON(victim->d_parent->d_inode != dir);
	audit_inode_child(victim, dir);

	error = inode_permission(dir, MAY_WRITE | MAY_EXEC);
	if (error)
		return error;
	if (IS_APPEND(dir))
		return -EPERM;
	if (btrfs_check_sticky(dir, victim->d_inode)||
		IS_APPEND(victim->d_inode)||
	    IS_IMMUTABLE(victim->d_inode) || IS_SWAPFILE(victim->d_inode))
		return -EPERM;
	if (isdir) {
		if (!S_ISDIR(victim->d_inode->i_mode))
			return -ENOTDIR;
		if (IS_ROOT(victim))
			return -EBUSY;
	} else if (S_ISDIR(victim->d_inode->i_mode))
		return -EISDIR;
	if (IS_DEADDIR(dir))
		return -ENOENT;
	if (victim->d_flags & DCACHE_NFSFS_RENAMED)
		return -EBUSY;
	return 0;
}

/* copy of may_create in fs/namei.c() */
static inline int btrfs_may_create(struct inode *dir, struct dentry *child)
{
	if (child->d_inode)
		return -EEXIST;
	if (IS_DEADDIR(dir))
		return -ENOENT;
	return inode_permission(dir, MAY_WRITE | MAY_EXEC);
}

/*
 * Create a new subvolume below @parent.  This is largely modeled after
 * sys_mkdirat and vfs_mkdir, but we only do a single component lookup
 * inside this filesystem so it's quite a bit simpler.
 */
static noinline int btrfs_mksubvol(struct path *parent,
				   char *name, int namelen,
				   struct btrfs_root *snap_src,
				   u64 *async_transid, bool readonly)
{
	struct inode *dir  = parent->dentry->d_inode;
	struct dentry *dentry;
	int error;

	mutex_lock_nested(&dir->i_mutex, I_MUTEX_PARENT);

	dentry = lookup_one_len(name, parent->dentry, namelen);
	error = PTR_ERR(dentry);
	if (IS_ERR(dentry))
		goto out_unlock;

	error = -EEXIST;
	if (dentry->d_inode)
		goto out_dput;

	error = mnt_want_write(parent->mnt);
	if (error)
		goto out_dput;

	error = btrfs_may_create(dir, dentry);
	if (error)
		goto out_drop_write;

	down_read(&BTRFS_I(dir)->root->fs_info->subvol_sem);

	if (btrfs_root_refs(&BTRFS_I(dir)->root->root_item) == 0)
		goto out_up_read;

	if (snap_src) {
		error = create_snapshot(snap_src, dentry,
					name, namelen, async_transid, readonly);
	} else {
		error = create_subvol(BTRFS_I(dir)->root, dentry,
				      name, namelen, async_transid);
	}
	if (!error)
		fsnotify_mkdir(dir, dentry);
out_up_read:
	up_read(&BTRFS_I(dir)->root->fs_info->subvol_sem);
out_drop_write:
	mnt_drop_write(parent->mnt);
out_dput:
	dput(dentry);
out_unlock:
	mutex_unlock(&dir->i_mutex);
	return error;
}

static int should_defrag_range(struct inode *inode, u64 start, u64 len,
			       int thresh, u64 *last_len, u64 *skip,
			       u64 *defrag_end)
{
	struct extent_io_tree *io_tree = &BTRFS_I(inode)->io_tree;
	struct extent_map *em = NULL;
	struct extent_map_tree *em_tree = &BTRFS_I(inode)->extent_tree;
	int ret = 1;


	if (thresh == 0)
		thresh = 256 * 1024;

	/*
	 * make sure that once we start defragging and extent, we keep on
	 * defragging it
	 */
	if (start < *defrag_end)
		return 1;

	*skip = 0;

	/*
	 * hopefully we have this extent in the tree already, try without
	 * the full extent lock
	 */
	read_lock(&em_tree->lock);
	em = lookup_extent_mapping(em_tree, start, len);
	read_unlock(&em_tree->lock);

	if (!em) {
		/* get the big lock and read metadata off disk */
		lock_extent(io_tree, start, start + len - 1, GFP_NOFS);
		em = btrfs_get_extent(inode, NULL, 0, start, len, 0);
		unlock_extent(io_tree, start, start + len - 1, GFP_NOFS);

		if (IS_ERR(em))
			return 0;
	}

	/* this will cover holes, and inline extents */
	if (em->block_start >= EXTENT_MAP_LAST_BYTE)
		ret = 0;

	/*
	 * we hit a real extent, if it is big don't bother defragging it again
	 */
	if ((*last_len == 0 || *last_len >= thresh) && em->len >= thresh)
		ret = 0;

	/*
	 * last_len ends up being a counter of how many bytes we've defragged.
	 * every time we choose not to defrag an extent, we reset *last_len
	 * so that the next tiny extent will force a defrag.
	 *
	 * The end result of this is that tiny extents before a single big
	 * extent will force at least part of that big extent to be defragged.
	 */
	if (ret) {
		*last_len += len;
		*defrag_end = extent_map_end(em);
	} else {
		*last_len = 0;
		*skip = extent_map_end(em);
		*defrag_end = 0;
	}

	free_extent_map(em);
	return ret;
}

static int btrfs_defrag_file(struct file *file,
			     struct btrfs_ioctl_defrag_range_args *range)
{
	struct inode *inode = fdentry(file)->d_inode;
	struct btrfs_root *root = BTRFS_I(inode)->root;
	struct extent_io_tree *io_tree = &BTRFS_I(inode)->io_tree;
	struct btrfs_ordered_extent *ordered;
	struct page *page;
	struct btrfs_super_block *disk_super;
	unsigned long last_index;
	unsigned long ra_pages = root->fs_info->bdi.ra_pages;
	unsigned long total_read = 0;
	u64 features;
	u64 page_start;
	u64 page_end;
	u64 last_len = 0;
	u64 skip = 0;
	u64 defrag_end = 0;
	unsigned long i;
	int ret;
	int compress_type = BTRFS_COMPRESS_ZLIB;

	if (range->flags & BTRFS_DEFRAG_RANGE_COMPRESS) {
		if (range->compress_type > BTRFS_COMPRESS_TYPES)
			return -EINVAL;
		if (range->compress_type)
			compress_type = range->compress_type;
	}

	if (inode->i_size == 0)
		return 0;

	if (range->start + range->len > range->start) {
		last_index = min_t(u64, inode->i_size - 1,
			 range->start + range->len - 1) >> PAGE_CACHE_SHIFT;
	} else {
		last_index = (inode->i_size - 1) >> PAGE_CACHE_SHIFT;
	}

	i = range->start >> PAGE_CACHE_SHIFT;
	while (i <= last_index) {
		if (!should_defrag_range(inode, (u64)i << PAGE_CACHE_SHIFT,
					PAGE_CACHE_SIZE,
					range->extent_thresh,
					&last_len, &skip,
					&defrag_end)) {
			unsigned long next;
			/*
			 * the should_defrag function tells us how much to skip
			 * bump our counter by the suggested amount
			 */
			next = (skip + PAGE_CACHE_SIZE - 1) >> PAGE_CACHE_SHIFT;
			i = max(i + 1, next);
			continue;
		}

		if (total_read % ra_pages == 0) {
			btrfs_force_ra(inode->i_mapping, &file->f_ra, file, i,
				       min(last_index, i + ra_pages - 1));
		}
		total_read++;
		mutex_lock(&inode->i_mutex);
		if (range->flags & BTRFS_DEFRAG_RANGE_COMPRESS)
			BTRFS_I(inode)->force_compress = compress_type;

		ret  = btrfs_delalloc_reserve_space(inode, PAGE_CACHE_SIZE);
		if (ret)
			goto err_unlock;
again:
		if (inode->i_size == 0 ||
		    i > ((inode->i_size - 1) >> PAGE_CACHE_SHIFT)) {
			ret = 0;
			goto err_reservations;
		}

		page = grab_cache_page(inode->i_mapping, i);
		if (!page) {
			ret = -ENOMEM;
			goto err_reservations;
		}

		if (!PageUptodate(page)) {
			btrfs_readpage(NULL, page);
			lock_page(page);
			if (!PageUptodate(page)) {
				unlock_page(page);
				page_cache_release(page);
				ret = -EIO;
				goto err_reservations;
			}
		}

		if (page->mapping != inode->i_mapping) {
			unlock_page(page);
			page_cache_release(page);
			goto again;
		}

		wait_on_page_writeback(page);

		if (PageDirty(page)) {
			btrfs_delalloc_release_space(inode, PAGE_CACHE_SIZE);
			goto loop_unlock;
		}

		page_start = (u64)page->index << PAGE_CACHE_SHIFT;
		page_end = page_start + PAGE_CACHE_SIZE - 1;
		lock_extent(io_tree, page_start, page_end, GFP_NOFS);

		ordered = btrfs_lookup_ordered_extent(inode, page_start);
		if (ordered) {
			unlock_extent(io_tree, page_start, page_end, GFP_NOFS);
			unlock_page(page);
			page_cache_release(page);
			btrfs_start_ordered_extent(inode, ordered, 1);
			btrfs_put_ordered_extent(ordered);
			goto again;
		}
		set_page_extent_mapped(page);

		/*
		 * this makes sure page_mkwrite is called on the
		 * page if it is dirtied again later
		 */
		clear_page_dirty_for_io(page);
		clear_extent_bits(&BTRFS_I(inode)->io_tree, page_start,
				  page_end, EXTENT_DIRTY | EXTENT_DELALLOC |
				  EXTENT_DO_ACCOUNTING, GFP_NOFS);

		btrfs_set_extent_delalloc(inode, page_start, page_end, NULL);
		ClearPageChecked(page);
		set_page_dirty(page);
		unlock_extent(io_tree, page_start, page_end, GFP_NOFS);

loop_unlock:
		unlock_page(page);
		page_cache_release(page);
		mutex_unlock(&inode->i_mutex);

		balance_dirty_pages_ratelimited_nr(inode->i_mapping, 1);
		i++;
	}

	if ((range->flags & BTRFS_DEFRAG_RANGE_START_IO))
		filemap_flush(inode->i_mapping);

	if ((range->flags & BTRFS_DEFRAG_RANGE_COMPRESS)) {
		/* the filemap_flush will queue IO into the worker threads, but
		 * we have to make sure the IO is actually started and that
		 * ordered extents get created before we return
		 */
		atomic_inc(&root->fs_info->async_submit_draining);
		while (atomic_read(&root->fs_info->nr_async_submits) ||
		      atomic_read(&root->fs_info->async_delalloc_pages)) {
			wait_event(root->fs_info->async_submit_wait,
			   (atomic_read(&root->fs_info->nr_async_submits) == 0 &&
			    atomic_read(&root->fs_info->async_delalloc_pages) == 0));
		}
		atomic_dec(&root->fs_info->async_submit_draining);

		mutex_lock(&inode->i_mutex);
		BTRFS_I(inode)->force_compress = BTRFS_COMPRESS_NONE;
		mutex_unlock(&inode->i_mutex);
	}

	disk_super = &root->fs_info->super_copy;
	features = btrfs_super_incompat_flags(disk_super);
	if (range->compress_type == BTRFS_COMPRESS_LZO) {
		features |= BTRFS_FEATURE_INCOMPAT_COMPRESS_LZO;
		btrfs_set_super_incompat_flags(disk_super, features);
	}

	return 0;

err_reservations:
	btrfs_delalloc_release_space(inode, PAGE_CACHE_SIZE);
err_unlock:
	mutex_unlock(&inode->i_mutex);
	return ret;
}

static noinline int btrfs_ioctl_resize(struct btrfs_root *root,
					void __user *arg)
{
	u64 new_size;
	u64 old_size;
	u64 devid = 1;
	struct btrfs_ioctl_vol_args *vol_args;
	struct btrfs_trans_handle *trans;
	struct btrfs_device *device = NULL;
	char *sizestr;
	char *devstr = NULL;
	int ret = 0;
	int mod = 0;

	if (root->fs_info->sb->s_flags & MS_RDONLY)
		return -EROFS;

	if (!capable(CAP_SYS_ADMIN))
		return -EPERM;

	vol_args = memdup_user(arg, sizeof(*vol_args));
	if (IS_ERR(vol_args))
		return PTR_ERR(vol_args);

	vol_args->name[BTRFS_PATH_NAME_MAX] = '\0';

	mutex_lock(&root->fs_info->volume_mutex);
	sizestr = vol_args->name;
	devstr = strchr(sizestr, ':');
	if (devstr) {
		char *end;
		sizestr = devstr + 1;
		*devstr = '\0';
		devstr = vol_args->name;
		devid = simple_strtoull(devstr, &end, 10);
		printk(KERN_INFO "resizing devid %llu\n",
		       (unsigned long long)devid);
	}
	device = btrfs_find_device(root, devid, NULL, NULL);
	if (!device) {
		printk(KERN_INFO "resizer unable to find device %llu\n",
		       (unsigned long long)devid);
		ret = -EINVAL;
		goto out_unlock;
	}
	if (!strcmp(sizestr, "max"))
		new_size = device->bdev->bd_inode->i_size;
	else {
		if (sizestr[0] == '-') {
			mod = -1;
			sizestr++;
		} else if (sizestr[0] == '+') {
			mod = 1;
			sizestr++;
		}
		new_size = memparse(sizestr, NULL);
		if (new_size == 0) {
			ret = -EINVAL;
			goto out_unlock;
		}
	}

	old_size = device->total_bytes;

	if (mod < 0) {
		if (new_size > old_size) {
			ret = -EINVAL;
			goto out_unlock;
		}
		new_size = old_size - new_size;
	} else if (mod > 0) {
		new_size = old_size + new_size;
	}

	if (new_size < 256 * 1024 * 1024) {
		ret = -EINVAL;
		goto out_unlock;
	}
	if (new_size > device->bdev->bd_inode->i_size) {
		ret = -EFBIG;
		goto out_unlock;
	}

	do_div(new_size, root->sectorsize);
	new_size *= root->sectorsize;

	printk(KERN_INFO "new size for %s is %llu\n",
		device->name, (unsigned long long)new_size);

	if (new_size > old_size) {
		trans = btrfs_start_transaction(root, 0);
		if (IS_ERR(trans)) {
			ret = PTR_ERR(trans);
			goto out_unlock;
		}
		ret = btrfs_grow_device(trans, device, new_size);
		btrfs_commit_transaction(trans, root);
	} else {
		ret = btrfs_shrink_device(device, new_size);
	}

out_unlock:
	mutex_unlock(&root->fs_info->volume_mutex);
	kfree(vol_args);
	return ret;
}

static noinline int btrfs_ioctl_snap_create_transid(struct file *file,
						    char *name,
						    unsigned long fd,
						    int subvol,
						    u64 *transid,
						    bool readonly)
{
	struct btrfs_root *root = BTRFS_I(fdentry(file)->d_inode)->root;
	struct file *src_file;
	int namelen;
	int ret = 0;

	if (root->fs_info->sb->s_flags & MS_RDONLY)
		return -EROFS;

	namelen = strlen(name);
	if (strchr(name, '/')) {
		ret = -EINVAL;
		goto out;
	}

	if (subvol) {
		ret = btrfs_mksubvol(&file->f_path, name, namelen,
				     NULL, transid, readonly);
	} else {
		struct inode *src_inode;
		src_file = fget(fd);
		if (!src_file) {
			ret = -EINVAL;
			goto out;
		}

		src_inode = src_file->f_path.dentry->d_inode;
		if (src_inode->i_sb != file->f_path.dentry->d_inode->i_sb) {
			printk(KERN_INFO "btrfs: Snapshot src from "
			       "another FS\n");
			ret = -EINVAL;
			fput(src_file);
			goto out;
		}
		ret = btrfs_mksubvol(&file->f_path, name, namelen,
				     BTRFS_I(src_inode)->root,
				     transid, readonly);
		fput(src_file);
	}
out:
	return ret;
}

static noinline int btrfs_ioctl_snap_create(struct file *file,
					    void __user *arg, int subvol)
{
	struct btrfs_ioctl_vol_args *vol_args;
	int ret;

	vol_args = memdup_user(arg, sizeof(*vol_args));
	if (IS_ERR(vol_args))
		return PTR_ERR(vol_args);
	vol_args->name[BTRFS_PATH_NAME_MAX] = '\0';

	ret = btrfs_ioctl_snap_create_transid(file, vol_args->name,
					      vol_args->fd, subvol,
					      NULL, false);

	kfree(vol_args);
	return ret;
}

static noinline int btrfs_ioctl_snap_create_v2(struct file *file,
					       void __user *arg, int subvol)
{
	struct btrfs_ioctl_vol_args_v2 *vol_args;
	int ret;
	u64 transid = 0;
	u64 *ptr = NULL;
	bool readonly = false;

	vol_args = memdup_user(arg, sizeof(*vol_args));
	if (IS_ERR(vol_args))
		return PTR_ERR(vol_args);
	vol_args->name[BTRFS_SUBVOL_NAME_MAX] = '\0';

	if (vol_args->flags &
	    ~(BTRFS_SUBVOL_CREATE_ASYNC | BTRFS_SUBVOL_RDONLY)) {
		ret = -EOPNOTSUPP;
		goto out;
	}

	if (vol_args->flags & BTRFS_SUBVOL_CREATE_ASYNC)
		ptr = &transid;
	if (vol_args->flags & BTRFS_SUBVOL_RDONLY)
		readonly = true;

	ret = btrfs_ioctl_snap_create_transid(file, vol_args->name,
					      vol_args->fd, subvol,
					      ptr, readonly);

	if (ret == 0 && ptr &&
	    copy_to_user(arg +
			 offsetof(struct btrfs_ioctl_vol_args_v2,
				  transid), ptr, sizeof(*ptr)))
		ret = -EFAULT;
out:
	kfree(vol_args);
	return ret;
}

static noinline int btrfs_ioctl_subvol_getflags(struct file *file,
						void __user *arg)
{
	struct inode *inode = fdentry(file)->d_inode;
	struct btrfs_root *root = BTRFS_I(inode)->root;
	int ret = 0;
	u64 flags = 0;

	if (inode->i_ino != BTRFS_FIRST_FREE_OBJECTID)
		return -EINVAL;

	down_read(&root->fs_info->subvol_sem);
	if (btrfs_root_readonly(root))
		flags |= BTRFS_SUBVOL_RDONLY;
	up_read(&root->fs_info->subvol_sem);

	if (copy_to_user(arg, &flags, sizeof(flags)))
		ret = -EFAULT;

	return ret;
}

static noinline int btrfs_ioctl_subvol_setflags(struct file *file,
					      void __user *arg)
{
	struct inode *inode = fdentry(file)->d_inode;
	struct btrfs_root *root = BTRFS_I(inode)->root;
	struct btrfs_trans_handle *trans;
	u64 root_flags;
	u64 flags;
	int ret = 0;

	if (root->fs_info->sb->s_flags & MS_RDONLY)
		return -EROFS;

	if (inode->i_ino != BTRFS_FIRST_FREE_OBJECTID)
		return -EINVAL;

	if (copy_from_user(&flags, arg, sizeof(flags)))
		return -EFAULT;

	if (flags & BTRFS_SUBVOL_CREATE_ASYNC)
		return -EINVAL;

	if (flags & ~BTRFS_SUBVOL_RDONLY)
		return -EOPNOTSUPP;

	if (!inode_owner_or_capable(inode))
		return -EACCES;

	down_write(&root->fs_info->subvol_sem);

	/* nothing to do */
	if (!!(flags & BTRFS_SUBVOL_RDONLY) == btrfs_root_readonly(root))
		goto out;

	root_flags = btrfs_root_flags(&root->root_item);
	if (flags & BTRFS_SUBVOL_RDONLY)
		btrfs_set_root_flags(&root->root_item,
				     root_flags | BTRFS_ROOT_SUBVOL_RDONLY);
	else
		btrfs_set_root_flags(&root->root_item,
				     root_flags & ~BTRFS_ROOT_SUBVOL_RDONLY);

	trans = btrfs_start_transaction(root, 1);
	if (IS_ERR(trans)) {
		ret = PTR_ERR(trans);
		goto out_reset;
	}

	ret = btrfs_update_root(trans, root->fs_info->tree_root,
				&root->root_key, &root->root_item);

	btrfs_commit_transaction(trans, root);
out_reset:
	if (ret)
		btrfs_set_root_flags(&root->root_item, root_flags);
out:
	up_write(&root->fs_info->subvol_sem);
	return ret;
}

/*
 * helper to check if the subvolume references other subvolumes
 */
static noinline int may_destroy_subvol(struct btrfs_root *root)
{
	struct btrfs_path *path;
	struct btrfs_key key;
	int ret;

	path = btrfs_alloc_path();
	if (!path)
		return -ENOMEM;

	key.objectid = root->root_key.objectid;
	key.type = BTRFS_ROOT_REF_KEY;
	key.offset = (u64)-1;

	ret = btrfs_search_slot(NULL, root->fs_info->tree_root,
				&key, path, 0, 0);
	if (ret < 0)
		goto out;
	BUG_ON(ret == 0);

	ret = 0;
	if (path->slots[0] > 0) {
		path->slots[0]--;
		btrfs_item_key_to_cpu(path->nodes[0], &key, path->slots[0]);
		if (key.objectid == root->root_key.objectid &&
		    key.type == BTRFS_ROOT_REF_KEY)
			ret = -ENOTEMPTY;
	}
out:
	btrfs_free_path(path);
	return ret;
}

static noinline int key_in_sk(struct btrfs_key *key,
			      struct btrfs_ioctl_search_key *sk)
{
	struct btrfs_key test;
	int ret;

	test.objectid = sk->min_objectid;
	test.type = sk->min_type;
	test.offset = sk->min_offset;

	ret = btrfs_comp_cpu_keys(key, &test);
	if (ret < 0)
		return 0;

	test.objectid = sk->max_objectid;
	test.type = sk->max_type;
	test.offset = sk->max_offset;

	ret = btrfs_comp_cpu_keys(key, &test);
	if (ret > 0)
		return 0;
	return 1;
}

static noinline int copy_to_sk(struct btrfs_root *root,
			       struct btrfs_path *path,
			       struct btrfs_key *key,
			       struct btrfs_ioctl_search_key *sk,
			       char *buf,
			       unsigned long *sk_offset,
			       int *num_found)
{
	u64 found_transid;
	struct extent_buffer *leaf;
	struct btrfs_ioctl_search_header sh;
	unsigned long item_off;
	unsigned long item_len;
	int nritems;
	int i;
	int slot;
	int found = 0;
	int ret = 0;

	leaf = path->nodes[0];
	slot = path->slots[0];
	nritems = btrfs_header_nritems(leaf);

	if (btrfs_header_generation(leaf) > sk->max_transid) {
		i = nritems;
		goto advance_key;
	}
	found_transid = btrfs_header_generation(leaf);

	for (i = slot; i < nritems; i++) {
		item_off = btrfs_item_ptr_offset(leaf, i);
		item_len = btrfs_item_size_nr(leaf, i);

		if (item_len > BTRFS_SEARCH_ARGS_BUFSIZE)
			item_len = 0;

		if (sizeof(sh) + item_len + *sk_offset >
		    BTRFS_SEARCH_ARGS_BUFSIZE) {
			ret = 1;
			goto overflow;
		}

		btrfs_item_key_to_cpu(leaf, key, i);
		if (!key_in_sk(key, sk))
			continue;

		sh.objectid = key->objectid;
		sh.offset = key->offset;
		sh.type = key->type;
		sh.len = item_len;
		sh.transid = found_transid;

		/* copy search result header */
		memcpy(buf + *sk_offset, &sh, sizeof(sh));
		*sk_offset += sizeof(sh);

		if (item_len) {
			char *p = buf + *sk_offset;
			/* copy the item */
			read_extent_buffer(leaf, p,
					   item_off, item_len);
			*sk_offset += item_len;
		}
		found++;

		if (*num_found >= sk->nr_items)
			break;
	}
advance_key:
	ret = 0;
	if (key->offset < (u64)-1 && key->offset < sk->max_offset)
		key->offset++;
	else if (key->type < (u8)-1 && key->type < sk->max_type) {
		key->offset = 0;
		key->type++;
	} else if (key->objectid < (u64)-1 && key->objectid < sk->max_objectid) {
		key->offset = 0;
		key->type = 0;
		key->objectid++;
	} else
		ret = 1;
overflow:
	*num_found += found;
	return ret;
}

static noinline int search_ioctl(struct inode *inode,
				 struct btrfs_ioctl_search_args *args)
{
	struct btrfs_root *root;
	struct btrfs_key key;
	struct btrfs_key max_key;
	struct btrfs_path *path;
	struct btrfs_ioctl_search_key *sk = &args->key;
	struct btrfs_fs_info *info = BTRFS_I(inode)->root->fs_info;
	int ret;
	int num_found = 0;
	unsigned long sk_offset = 0;

	path = btrfs_alloc_path();
	if (!path)
		return -ENOMEM;

	if (sk->tree_id == 0) {
		/* search the root of the inode that was passed */
		root = BTRFS_I(inode)->root;
	} else {
		key.objectid = sk->tree_id;
		key.type = BTRFS_ROOT_ITEM_KEY;
		key.offset = (u64)-1;
		root = btrfs_read_fs_root_no_name(info, &key);
		if (IS_ERR(root)) {
			printk(KERN_ERR "could not find root %llu\n",
			       sk->tree_id);
			btrfs_free_path(path);
			return -ENOENT;
		}
	}

	key.objectid = sk->min_objectid;
	key.type = sk->min_type;
	key.offset = sk->min_offset;

	max_key.objectid = sk->max_objectid;
	max_key.type = sk->max_type;
	max_key.offset = sk->max_offset;

	path->keep_locks = 1;

	while(1) {
		ret = btrfs_search_forward(root, &key, &max_key, path, 0,
					   sk->min_transid);
		if (ret != 0) {
			if (ret > 0)
				ret = 0;
			goto err;
		}
		ret = copy_to_sk(root, path, &key, sk, args->buf,
				 &sk_offset, &num_found);
		btrfs_release_path(root, path);
		if (ret || num_found >= sk->nr_items)
			break;

	}
	ret = 0;
err:
	sk->nr_items = num_found;
	btrfs_free_path(path);
	return ret;
}

static noinline int btrfs_ioctl_tree_search(struct file *file,
					   void __user *argp)
{
	 struct btrfs_ioctl_search_args *args;
	 struct inode *inode;
	 int ret;

	if (!capable(CAP_SYS_ADMIN))
		return -EPERM;

	args = memdup_user(argp, sizeof(*args));
	if (IS_ERR(args))
		return PTR_ERR(args);

	inode = fdentry(file)->d_inode;
	ret = search_ioctl(inode, args);
	if (ret == 0 && copy_to_user(argp, args, sizeof(*args)))
		ret = -EFAULT;
	kfree(args);
	return ret;
}

/*
 * Search INODE_REFs to identify path name of 'dirid' directory
 * in a 'tree_id' tree. and sets path name to 'name'.
 */
static noinline int btrfs_search_path_in_tree(struct btrfs_fs_info *info,
				u64 tree_id, u64 dirid, char *name)
{
	struct btrfs_root *root;
	struct btrfs_key key;
	char *ptr;
	int ret = -1;
	int slot;
	int len;
	int total_len = 0;
	struct btrfs_inode_ref *iref;
	struct extent_buffer *l;
	struct btrfs_path *path;

	if (dirid == BTRFS_FIRST_FREE_OBJECTID) {
		name[0]='\0';
		return 0;
	}

	path = btrfs_alloc_path();
	if (!path)
		return -ENOMEM;

	ptr = &name[BTRFS_INO_LOOKUP_PATH_MAX];

	key.objectid = tree_id;
	key.type = BTRFS_ROOT_ITEM_KEY;
	key.offset = (u64)-1;
	root = btrfs_read_fs_root_no_name(info, &key);
	if (IS_ERR(root)) {
		printk(KERN_ERR "could not find root %llu\n", tree_id);
		ret = -ENOENT;
		goto out;
	}

	key.objectid = dirid;
	key.type = BTRFS_INODE_REF_KEY;
	key.offset = (u64)-1;

	while(1) {
		ret = btrfs_search_slot(NULL, root, &key, path, 0, 0);
		if (ret < 0)
			goto out;

		l = path->nodes[0];
		slot = path->slots[0];
		if (ret > 0 && slot > 0)
			slot--;
		btrfs_item_key_to_cpu(l, &key, slot);

		if (ret > 0 && (key.objectid != dirid ||
				key.type != BTRFS_INODE_REF_KEY)) {
			ret = -ENOENT;
			goto out;
		}

		iref = btrfs_item_ptr(l, slot, struct btrfs_inode_ref);
		len = btrfs_inode_ref_name_len(l, iref);
		ptr -= len + 1;
		total_len += len + 1;
		if (ptr < name)
			goto out;

		*(ptr + len) = '/';
		read_extent_buffer(l, ptr,(unsigned long)(iref + 1), len);

		if (key.offset == BTRFS_FIRST_FREE_OBJECTID)
			break;

		btrfs_release_path(root, path);
		key.objectid = key.offset;
		key.offset = (u64)-1;
		dirid = key.objectid;

	}
	if (ptr < name)
		goto out;
	memcpy(name, ptr, total_len);
	name[total_len]='\0';
	ret = 0;
out:
	btrfs_free_path(path);
	return ret;
}

static noinline int btrfs_ioctl_ino_lookup(struct file *file,
					   void __user *argp)
{
	 struct btrfs_ioctl_ino_lookup_args *args;
	 struct inode *inode;
	 int ret;

	if (!capable(CAP_SYS_ADMIN))
		return -EPERM;

	args = memdup_user(argp, sizeof(*args));
	if (IS_ERR(args))
		return PTR_ERR(args);

	inode = fdentry(file)->d_inode;

	if (args->treeid == 0)
		args->treeid = BTRFS_I(inode)->root->root_key.objectid;

	ret = btrfs_search_path_in_tree(BTRFS_I(inode)->root->fs_info,
					args->treeid, args->objectid,
					args->name);

	if (ret == 0 && copy_to_user(argp, args, sizeof(*args)))
		ret = -EFAULT;

	kfree(args);
	return ret;
}

static noinline int btrfs_ioctl_snap_destroy(struct file *file,
					     void __user *arg)
{
	struct dentry *parent = fdentry(file);
	struct dentry *dentry;
	struct inode *dir = parent->d_inode;
	struct inode *inode;
	struct btrfs_root *root = BTRFS_I(dir)->root;
	struct btrfs_root *dest = NULL;
	struct btrfs_ioctl_vol_args *vol_args;
	struct btrfs_trans_handle *trans;
	int namelen;
	int ret;
	int err = 0;

	vol_args = memdup_user(arg, sizeof(*vol_args));
	if (IS_ERR(vol_args))
		return PTR_ERR(vol_args);

	vol_args->name[BTRFS_PATH_NAME_MAX] = '\0';
	namelen = strlen(vol_args->name);
	if (strchr(vol_args->name, '/') ||
	    strncmp(vol_args->name, "..", namelen) == 0) {
		err = -EINVAL;
		goto out;
	}

	err = mnt_want_write(file->f_path.mnt);
	if (err)
		goto out;

	mutex_lock_nested(&dir->i_mutex, I_MUTEX_PARENT);
	dentry = lookup_one_len(vol_args->name, parent, namelen);
	if (IS_ERR(dentry)) {
		err = PTR_ERR(dentry);
		goto out_unlock_dir;
	}

	if (!dentry->d_inode) {
		err = -ENOENT;
		goto out_dput;
	}

	inode = dentry->d_inode;
	dest = BTRFS_I(inode)->root;
	if (!capable(CAP_SYS_ADMIN)){
		/*
		 * Regular user.  Only allow this with a special mount
		 * option, when the user has write+exec access to the
		 * subvol root, and when rmdir(2) would have been
		 * allowed.
		 *
		 * Note that this is _not_ check that the subvol is
		 * empty or doesn't contain data that we wouldn't
		 * otherwise be able to delete.
		 *
		 * Users who want to delete empty subvols should try
		 * rmdir(2).
		 */
		err = -EPERM;
		if (!btrfs_test_opt(root, USER_SUBVOL_RM_ALLOWED))
			goto out_dput;

		/*
		 * Do not allow deletion if the parent dir is the same
		 * as the dir to be deleted.  That means the ioctl
		 * must be called on the dentry referencing the root
		 * of the subvol, not a random directory contained
		 * within it.
		 */
		err = -EINVAL;
		if (root == dest)
			goto out_dput;

		err = inode_permission(inode, MAY_WRITE | MAY_EXEC);
		if (err)
			goto out_dput;

		/* check if subvolume may be deleted by a non-root user */
		err = btrfs_may_delete(dir, dentry, 1);
		if (err)
			goto out_dput;
	}

	if (inode->i_ino != BTRFS_FIRST_FREE_OBJECTID) {
		err = -EINVAL;
		goto out_dput;
	}

	mutex_lock(&inode->i_mutex);
	err = d_invalidate(dentry);
	if (err)
		goto out_unlock;

	down_write(&root->fs_info->subvol_sem);

	err = may_destroy_subvol(dest);
	if (err)
		goto out_up_write;

	trans = btrfs_start_transaction(root, 0);
	if (IS_ERR(trans)) {
		err = PTR_ERR(trans);
		goto out_up_write;
	}
	trans->block_rsv = &root->fs_info->global_block_rsv;

	ret = btrfs_unlink_subvol(trans, root, dir,
				dest->root_key.objectid,
				dentry->d_name.name,
				dentry->d_name.len);
	BUG_ON(ret);

	btrfs_record_root_in_trans(trans, dest);

	memset(&dest->root_item.drop_progress, 0,
		sizeof(dest->root_item.drop_progress));
	dest->root_item.drop_level = 0;
	btrfs_set_root_refs(&dest->root_item, 0);

	if (!xchg(&dest->orphan_item_inserted, 1)) {
		ret = btrfs_insert_orphan_item(trans,
					root->fs_info->tree_root,
					dest->root_key.objectid);
		BUG_ON(ret);
	}

	ret = btrfs_end_transaction(trans, root);
	BUG_ON(ret);
	inode->i_flags |= S_DEAD;
out_up_write:
	up_write(&root->fs_info->subvol_sem);
out_unlock:
	mutex_unlock(&inode->i_mutex);
	if (!err) {
		shrink_dcache_sb(root->fs_info->sb);
		btrfs_invalidate_inodes(dest);
		d_delete(dentry);
	}
out_dput:
	dput(dentry);
out_unlock_dir:
	mutex_unlock(&dir->i_mutex);
	mnt_drop_write(file->f_path.mnt);
out:
	kfree(vol_args);
	return err;
}

static int btrfs_ioctl_defrag(struct file *file, void __user *argp)
{
	struct inode *inode = fdentry(file)->d_inode;
	struct btrfs_root *root = BTRFS_I(inode)->root;
	struct btrfs_ioctl_defrag_range_args *range;
	int ret;

	if (btrfs_root_readonly(root))
		return -EROFS;

	ret = mnt_want_write(file->f_path.mnt);
	if (ret)
		return ret;

	switch (inode->i_mode & S_IFMT) {
	case S_IFDIR:
		if (!capable(CAP_SYS_ADMIN)) {
			ret = -EPERM;
			goto out;
		}
		ret = btrfs_defrag_root(root, 0);
		if (ret)
			goto out;
		ret = btrfs_defrag_root(root->fs_info->extent_root, 0);
		break;
	case S_IFREG:
		if (!(file->f_mode & FMODE_WRITE)) {
			ret = -EINVAL;
			goto out;
		}

		range = kzalloc(sizeof(*range), GFP_KERNEL);
		if (!range) {
			ret = -ENOMEM;
			goto out;
		}

		if (argp) {
			if (copy_from_user(range, argp,
					   sizeof(*range))) {
				ret = -EFAULT;
				kfree(range);
				goto out;
			}
			/* compression requires us to start the IO */
			if ((range->flags & BTRFS_DEFRAG_RANGE_COMPRESS)) {
				range->flags |= BTRFS_DEFRAG_RANGE_START_IO;
				range->extent_thresh = (u32)-1;
			}
		} else {
			/* the rest are all set to zero by kzalloc */
			range->len = (u64)-1;
		}
		ret = btrfs_defrag_file(file, range);
		kfree(range);
		break;
	default:
		ret = -EINVAL;
	}
out:
	mnt_drop_write(file->f_path.mnt);
	return ret;
}

static long btrfs_ioctl_add_dev(struct btrfs_root *root, void __user *arg)
{
	struct btrfs_ioctl_vol_args *vol_args;
	int ret;

	if (!capable(CAP_SYS_ADMIN))
		return -EPERM;

	vol_args = memdup_user(arg, sizeof(*vol_args));
	if (IS_ERR(vol_args))
		return PTR_ERR(vol_args);

	vol_args->name[BTRFS_PATH_NAME_MAX] = '\0';
	ret = btrfs_init_new_device(root, vol_args->name);

	kfree(vol_args);
	return ret;
}

static long btrfs_ioctl_rm_dev(struct btrfs_root *root, void __user *arg)
{
	struct btrfs_ioctl_vol_args *vol_args;
	int ret;

	if (!capable(CAP_SYS_ADMIN))
		return -EPERM;

	if (root->fs_info->sb->s_flags & MS_RDONLY)
		return -EROFS;

	vol_args = memdup_user(arg, sizeof(*vol_args));
	if (IS_ERR(vol_args))
		return PTR_ERR(vol_args);

	vol_args->name[BTRFS_PATH_NAME_MAX] = '\0';
	ret = btrfs_rm_device(root, vol_args->name);

	kfree(vol_args);
	return ret;
}

static noinline long btrfs_ioctl_clone(struct file *file, unsigned long srcfd,
				       u64 off, u64 olen, u64 destoff)
{
	struct inode *inode = fdentry(file)->d_inode;
	struct btrfs_root *root = BTRFS_I(inode)->root;
	struct file *src_file;
	struct inode *src;
	struct btrfs_trans_handle *trans;
	struct btrfs_path *path;
	struct extent_buffer *leaf;
	char *buf;
	struct btrfs_key key;
	u32 nritems;
	int slot;
	int ret;
	u64 len = olen;
	u64 bs = root->fs_info->sb->s_blocksize;
	u64 hint_byte;

	/*
	 * TODO:
	 * - split compressed inline extents.  annoying: we need to
	 *   decompress into destination's address_space (the file offset
	 *   may change, so source mapping won't do), then recompress (or
	 *   otherwise reinsert) a subrange.
	 * - allow ranges within the same file to be cloned (provided
	 *   they don't overlap)?
	 */

	/* the destination must be opened for writing */
	if (!(file->f_mode & FMODE_WRITE) || (file->f_flags & O_APPEND))
		return -EINVAL;

	if (btrfs_root_readonly(root))
		return -EROFS;

	ret = mnt_want_write(file->f_path.mnt);
	if (ret)
		return ret;

	src_file = fget(srcfd);
	if (!src_file) {
		ret = -EBADF;
		goto out_drop_write;
	}

	src = src_file->f_dentry->d_inode;

	ret = -EINVAL;
	if (src == inode)
		goto out_fput;

	/* the src must be open for reading */
	if (!(src_file->f_mode & FMODE_READ))
		goto out_fput;

	ret = -EISDIR;
	if (S_ISDIR(src->i_mode) || S_ISDIR(inode->i_mode))
		goto out_fput;

	ret = -EXDEV;
	if (src->i_sb != inode->i_sb || BTRFS_I(src)->root != root)
		goto out_fput;

	ret = -ENOMEM;
	buf = vmalloc(btrfs_level_size(root, 0));
	if (!buf)
		goto out_fput;

	path = btrfs_alloc_path();
	if (!path) {
		vfree(buf);
		goto out_fput;
	}
	path->reada = 2;

	if (inode < src) {
		mutex_lock_nested(&inode->i_mutex, I_MUTEX_PARENT);
		mutex_lock_nested(&src->i_mutex, I_MUTEX_CHILD);
	} else {
		mutex_lock_nested(&src->i_mutex, I_MUTEX_PARENT);
		mutex_lock_nested(&inode->i_mutex, I_MUTEX_CHILD);
	}

	/* determine range to clone */
	ret = -EINVAL;
	if (off + len > src->i_size || off + len < off)
		goto out_unlock;
	if (len == 0)
		olen = len = src->i_size - off;
	/* if we extend to eof, continue to block boundary */
	if (off + len == src->i_size)
		len = ALIGN(src->i_size, bs) - off;

	/* verify the end result is block aligned */
	if (!IS_ALIGNED(off, bs) || !IS_ALIGNED(off + len, bs) ||
	    !IS_ALIGNED(destoff, bs))
		goto out_unlock;

	/* do any pending delalloc/csum calc on src, one way or
	   another, and lock file content */
	while (1) {
		struct btrfs_ordered_extent *ordered;
		lock_extent(&BTRFS_I(src)->io_tree, off, off+len, GFP_NOFS);
		ordered = btrfs_lookup_first_ordered_extent(src, off+len);
		if (!ordered &&
		    !test_range_bit(&BTRFS_I(src)->io_tree, off, off+len,
				   EXTENT_DELALLOC, 0, NULL))
			break;
		unlock_extent(&BTRFS_I(src)->io_tree, off, off+len, GFP_NOFS);
		if (ordered)
			btrfs_put_ordered_extent(ordered);
		btrfs_wait_ordered_range(src, off, len);
	}

	/* clone data */
	key.objectid = src->i_ino;
	key.type = BTRFS_EXTENT_DATA_KEY;
	key.offset = 0;

	while (1) {
		/*
		 * note the key will change type as we walk through the
		 * tree.
		 */
		ret = btrfs_search_slot(NULL, root, &key, path, 0, 0);
		if (ret < 0)
			goto out;

		nritems = btrfs_header_nritems(path->nodes[0]);
		if (path->slots[0] >= nritems) {
			ret = btrfs_next_leaf(root, path);
			if (ret < 0)
				goto out;
			if (ret > 0)
				break;
			nritems = btrfs_header_nritems(path->nodes[0]);
		}
		leaf = path->nodes[0];
		slot = path->slots[0];

		btrfs_item_key_to_cpu(leaf, &key, slot);
		if (btrfs_key_type(&key) > BTRFS_EXTENT_DATA_KEY ||
		    key.objectid != src->i_ino)
			break;

		if (btrfs_key_type(&key) == BTRFS_EXTENT_DATA_KEY) {
			struct btrfs_file_extent_item *extent;
			int type;
			u32 size;
			struct btrfs_key new_key;
			u64 disko = 0, diskl = 0;
			u64 datao = 0, datal = 0;
			u8 comp;
			u64 endoff;

			size = btrfs_item_size_nr(leaf, slot);
			read_extent_buffer(leaf, buf,
					   btrfs_item_ptr_offset(leaf, slot),
					   size);

			extent = btrfs_item_ptr(leaf, slot,
						struct btrfs_file_extent_item);
			comp = btrfs_file_extent_compression(leaf, extent);
			type = btrfs_file_extent_type(leaf, extent);
			if (type == BTRFS_FILE_EXTENT_REG ||
			    type == BTRFS_FILE_EXTENT_PREALLOC) {
				disko = btrfs_file_extent_disk_bytenr(leaf,
								      extent);
				diskl = btrfs_file_extent_disk_num_bytes(leaf,
								 extent);
				datao = btrfs_file_extent_offset(leaf, extent);
				datal = btrfs_file_extent_num_bytes(leaf,
								    extent);
			} else if (type == BTRFS_FILE_EXTENT_INLINE) {
				/* take upper bound, may be compressed */
				datal = btrfs_file_extent_ram_bytes(leaf,
								    extent);
			}
			btrfs_release_path(root, path);

			if (key.offset + datal <= off ||
			    key.offset >= off+len)
				goto next;

			memcpy(&new_key, &key, sizeof(new_key));
			new_key.objectid = inode->i_ino;
			if (off <= key.offset)
				new_key.offset = key.offset + destoff - off;
			else
				new_key.offset = destoff;

			trans = btrfs_start_transaction(root, 1);
			if (IS_ERR(trans)) {
				ret = PTR_ERR(trans);
				goto out;
			}

			if (type == BTRFS_FILE_EXTENT_REG ||
			    type == BTRFS_FILE_EXTENT_PREALLOC) {
				if (off > key.offset) {
					datao += off - key.offset;
					datal -= off - key.offset;
				}

				if (key.offset + datal > off + len)
					datal = off + len - key.offset;

				ret = btrfs_drop_extents(trans, inode,
							 new_key.offset,
							 new_key.offset + datal,
							 &hint_byte, 1);
				BUG_ON(ret);

				ret = btrfs_insert_empty_item(trans, root, path,
							      &new_key, size);
				BUG_ON(ret);

				leaf = path->nodes[0];
				slot = path->slots[0];
				write_extent_buffer(leaf, buf,
					    btrfs_item_ptr_offset(leaf, slot),
					    size);

				extent = btrfs_item_ptr(leaf, slot,
						struct btrfs_file_extent_item);

				/* disko == 0 means it's a hole */
				if (!disko)
					datao = 0;

				btrfs_set_file_extent_offset(leaf, extent,
							     datao);
				btrfs_set_file_extent_num_bytes(leaf, extent,
								datal);
				if (disko) {
					inode_add_bytes(inode, datal);
					ret = btrfs_inc_extent_ref(trans, root,
							disko, diskl, 0,
							root->root_key.objectid,
							inode->i_ino,
							new_key.offset - datao);
					BUG_ON(ret);
				}
			} else if (type == BTRFS_FILE_EXTENT_INLINE) {
				u64 skip = 0;
				u64 trim = 0;
				if (off > key.offset) {
					skip = off - key.offset;
					new_key.offset += skip;
				}

				if (key.offset + datal > off+len)
					trim = key.offset + datal - (off+len);

				if (comp && (skip || trim)) {
					ret = -EINVAL;
					btrfs_end_transaction(trans, root);
					goto out;
				}
				size -= skip + trim;
				datal -= skip + trim;

				ret = btrfs_drop_extents(trans, inode,
							 new_key.offset,
							 new_key.offset + datal,
							 &hint_byte, 1);
				BUG_ON(ret);

				ret = btrfs_insert_empty_item(trans, root, path,
							      &new_key, size);
				BUG_ON(ret);

				if (skip) {
					u32 start =
					  btrfs_file_extent_calc_inline_size(0);
					memmove(buf+start, buf+start+skip,
						datal);
				}

				leaf = path->nodes[0];
				slot = path->slots[0];
				write_extent_buffer(leaf, buf,
					    btrfs_item_ptr_offset(leaf, slot),
					    size);
				inode_add_bytes(inode, datal);
			}

			btrfs_mark_buffer_dirty(leaf);
			btrfs_release_path(root, path);

			inode->i_mtime = inode->i_ctime = CURRENT_TIME;

			/*
			 * we round up to the block size at eof when
			 * determining which extents to clone above,
			 * but shouldn't round up the file size
			 */
			endoff = new_key.offset + datal;
			if (endoff > destoff+olen)
				endoff = destoff+olen;
			if (endoff > inode->i_size)
				btrfs_i_size_write(inode, endoff);

			BTRFS_I(inode)->flags = BTRFS_I(src)->flags;
			ret = btrfs_update_inode(trans, root, inode);
			BUG_ON(ret);
			btrfs_end_transaction(trans, root);
		}
next:
		btrfs_release_path(root, path);
		key.offset++;
	}
	ret = 0;
out:
	btrfs_release_path(root, path);
	unlock_extent(&BTRFS_I(src)->io_tree, off, off+len, GFP_NOFS);
out_unlock:
	mutex_unlock(&src->i_mutex);
	mutex_unlock(&inode->i_mutex);
	vfree(buf);
	btrfs_free_path(path);
out_fput:
	fput(src_file);
out_drop_write:
	mnt_drop_write(file->f_path.mnt);
	return ret;
}

static long btrfs_ioctl_clone_range(struct file *file, void __user *argp)
{
	struct btrfs_ioctl_clone_range_args args;

	if (copy_from_user(&args, argp, sizeof(args)))
		return -EFAULT;
	return btrfs_ioctl_clone(file, args.src_fd, args.src_offset,
				 args.src_length, args.dest_offset);
}

/*
 * there are many ways the trans_start and trans_end ioctls can lead
 * to deadlocks.  They should only be used by applications that
 * basically own the machine, and have a very in depth understanding
 * of all the possible deadlocks and enospc problems.
 */
static long btrfs_ioctl_trans_start(struct file *file)
{
	struct inode *inode = fdentry(file)->d_inode;
	struct btrfs_root *root = BTRFS_I(inode)->root;
	struct btrfs_trans_handle *trans;
	int ret;

	ret = -EPERM;
	if (!capable(CAP_SYS_ADMIN))
		goto out;

	ret = -EINPROGRESS;
	if (file->private_data)
		goto out;

	ret = -EROFS;
	if (btrfs_root_readonly(root))
		goto out;

	ret = mnt_want_write(file->f_path.mnt);
	if (ret)
		goto out;

	mutex_lock(&root->fs_info->trans_mutex);
	root->fs_info->open_ioctl_trans++;
	mutex_unlock(&root->fs_info->trans_mutex);

	ret = -ENOMEM;
	trans = btrfs_start_ioctl_transaction(root, 0);
	if (IS_ERR(trans))
		goto out_drop;

	file->private_data = trans;
	return 0;

out_drop:
	mutex_lock(&root->fs_info->trans_mutex);
	root->fs_info->open_ioctl_trans--;
	mutex_unlock(&root->fs_info->trans_mutex);
	mnt_drop_write(file->f_path.mnt);
out:
	return ret;
}

static long btrfs_ioctl_default_subvol(struct file *file, void __user *argp)
{
	struct inode *inode = fdentry(file)->d_inode;
	struct btrfs_root *root = BTRFS_I(inode)->root;
	struct btrfs_root *new_root;
	struct btrfs_dir_item *di;
	struct btrfs_trans_handle *trans;
	struct btrfs_path *path;
	struct btrfs_key location;
	struct btrfs_disk_key disk_key;
	struct btrfs_super_block *disk_super;
	u64 features;
	u64 objectid = 0;
	u64 dir_id;

	if (!capable(CAP_SYS_ADMIN))
		return -EPERM;

	if (copy_from_user(&objectid, argp, sizeof(objectid)))
		return -EFAULT;

	if (!objectid)
		objectid = root->root_key.objectid;

	location.objectid = objectid;
	location.type = BTRFS_ROOT_ITEM_KEY;
	location.offset = (u64)-1;

	new_root = btrfs_read_fs_root_no_name(root->fs_info, &location);
	if (IS_ERR(new_root))
		return PTR_ERR(new_root);

	if (btrfs_root_refs(&new_root->root_item) == 0)
		return -ENOENT;

	path = btrfs_alloc_path();
	if (!path)
		return -ENOMEM;
	path->leave_spinning = 1;

	trans = btrfs_start_transaction(root, 1);
	if (IS_ERR(trans)) {
		btrfs_free_path(path);
		return PTR_ERR(trans);
	}

	dir_id = btrfs_super_root_dir(&root->fs_info->super_copy);
	di = btrfs_lookup_dir_item(trans, root->fs_info->tree_root, path,
				   dir_id, "default", 7, 1);
	if (IS_ERR_OR_NULL(di)) {
		btrfs_free_path(path);
		btrfs_end_transaction(trans, root);
		printk(KERN_ERR "Umm, you don't have the default dir item, "
		       "this isn't going to work\n");
		return -ENOENT;
	}

	btrfs_cpu_key_to_disk(&disk_key, &new_root->root_key);
	btrfs_set_dir_item_key(path->nodes[0], di, &disk_key);
	btrfs_mark_buffer_dirty(path->nodes[0]);
	btrfs_free_path(path);

	disk_super = &root->fs_info->super_copy;
	features = btrfs_super_incompat_flags(disk_super);
	if (!(features & BTRFS_FEATURE_INCOMPAT_DEFAULT_SUBVOL)) {
		features |= BTRFS_FEATURE_INCOMPAT_DEFAULT_SUBVOL;
		btrfs_set_super_incompat_flags(disk_super, features);
	}
	btrfs_end_transaction(trans, root);

	return 0;
}

static void get_block_group_info(struct list_head *groups_list,
				 struct btrfs_ioctl_space_info *space)
{
	struct btrfs_block_group_cache *block_group;

	space->total_bytes = 0;
	space->used_bytes = 0;
	space->flags = 0;
	list_for_each_entry(block_group, groups_list, list) {
		space->flags = block_group->flags;
		space->total_bytes += block_group->key.offset;
		space->used_bytes +=
			btrfs_block_group_used(&block_group->item);
	}
}

long btrfs_ioctl_space_info(struct btrfs_root *root, void __user *arg)
{
	struct btrfs_ioctl_space_args space_args;
	struct btrfs_ioctl_space_info space;
	struct btrfs_ioctl_space_info *dest;
	struct btrfs_ioctl_space_info *dest_orig;
	struct btrfs_ioctl_space_info *user_dest;
	struct btrfs_space_info *info;
	u64 types[] = {BTRFS_BLOCK_GROUP_DATA,
		       BTRFS_BLOCK_GROUP_SYSTEM,
		       BTRFS_BLOCK_GROUP_METADATA,
		       BTRFS_BLOCK_GROUP_DATA | BTRFS_BLOCK_GROUP_METADATA};
	int num_types = 4;
	int alloc_size;
	int ret = 0;
	u64 slot_count = 0;
	int i, c;

	if (copy_from_user(&space_args,
			   (struct btrfs_ioctl_space_args __user *)arg,
			   sizeof(space_args)))
		return -EFAULT;

	for (i = 0; i < num_types; i++) {
		struct btrfs_space_info *tmp;

		info = NULL;
		rcu_read_lock();
		list_for_each_entry_rcu(tmp, &root->fs_info->space_info,
					list) {
			if (tmp->flags == types[i]) {
				info = tmp;
				break;
			}
		}
		rcu_read_unlock();

		if (!info)
			continue;

		down_read(&info->groups_sem);
		for (c = 0; c < BTRFS_NR_RAID_TYPES; c++) {
			if (!list_empty(&info->block_groups[c]))
				slot_count++;
		}
		up_read(&info->groups_sem);
	}

	/* space_slots == 0 means they are asking for a count */
	if (space_args.space_slots == 0) {
		space_args.total_spaces = slot_count;
		goto out;
	}

	slot_count = min_t(u64, space_args.space_slots, slot_count);

	alloc_size = sizeof(*dest) * slot_count;

	/* we generally have at most 6 or so space infos, one for each raid
	 * level.  So, a whole page should be more than enough for everyone
	 */
	if (alloc_size > PAGE_CACHE_SIZE)
		return -ENOMEM;

	space_args.total_spaces = 0;
	dest = kmalloc(alloc_size, GFP_NOFS);
	if (!dest)
		return -ENOMEM;
	dest_orig = dest;

	/* now we have a buffer to copy into */
	for (i = 0; i < num_types; i++) {
		struct btrfs_space_info *tmp;

		if (!slot_count)
			break;

		info = NULL;
		rcu_read_lock();
		list_for_each_entry_rcu(tmp, &root->fs_info->space_info,
					list) {
			if (tmp->flags == types[i]) {
				info = tmp;
				break;
			}
		}
		rcu_read_unlock();

		if (!info)
			continue;
		down_read(&info->groups_sem);
		for (c = 0; c < BTRFS_NR_RAID_TYPES; c++) {
			if (!list_empty(&info->block_groups[c])) {
				get_block_group_info(&info->block_groups[c],
						     &space);
				memcpy(dest, &space, sizeof(space));
				dest++;
				space_args.total_spaces++;
				slot_count--;
			}
			if (!slot_count)
				break;
		}
		up_read(&info->groups_sem);
	}

	user_dest = (struct btrfs_ioctl_space_info *)
		(arg + sizeof(struct btrfs_ioctl_space_args));

	if (copy_to_user(user_dest, dest_orig, alloc_size))
		ret = -EFAULT;

	kfree(dest_orig);
out:
	if (ret == 0 && copy_to_user(arg, &space_args, sizeof(space_args)))
		ret = -EFAULT;

	return ret;
}

/*
 * there are many ways the trans_start and trans_end ioctls can lead
 * to deadlocks.  They should only be used by applications that
 * basically own the machine, and have a very in depth understanding
 * of all the possible deadlocks and enospc problems.
 */
long btrfs_ioctl_trans_end(struct file *file)
{
	struct inode *inode = fdentry(file)->d_inode;
	struct btrfs_root *root = BTRFS_I(inode)->root;
	struct btrfs_trans_handle *trans;

	trans = file->private_data;
	if (!trans)
		return -EINVAL;
	file->private_data = NULL;

	btrfs_end_transaction(trans, root);

	mutex_lock(&root->fs_info->trans_mutex);
	root->fs_info->open_ioctl_trans--;
	mutex_unlock(&root->fs_info->trans_mutex);

	mnt_drop_write(file->f_path.mnt);
	return 0;
}

static noinline long btrfs_ioctl_start_sync(struct file *file, void __user *argp)
{
	struct btrfs_root *root = BTRFS_I(file->f_dentry->d_inode)->root;
	struct btrfs_trans_handle *trans;
	u64 transid;
	int ret;

	trans = btrfs_start_transaction(root, 0);
	if (IS_ERR(trans))
		return PTR_ERR(trans);
	transid = trans->transid;
	ret = btrfs_commit_transaction_async(trans, root, 0);
<<<<<<< HEAD
	if (ret)
		return ret;
=======
	if (ret) {
		btrfs_end_transaction(trans, root);
		return ret;
	}
>>>>>>> 5d2cd909

	if (argp)
		if (copy_to_user(argp, &transid, sizeof(transid)))
			return -EFAULT;
	return 0;
}

static noinline long btrfs_ioctl_wait_sync(struct file *file, void __user *argp)
{
	struct btrfs_root *root = BTRFS_I(file->f_dentry->d_inode)->root;
	u64 transid;

	if (argp) {
		if (copy_from_user(&transid, argp, sizeof(transid)))
			return -EFAULT;
	} else {
		transid = 0;  /* current trans */
	}
	return btrfs_wait_for_commit(root, transid);
}

long btrfs_ioctl(struct file *file, unsigned int
		cmd, unsigned long arg)
{
	struct btrfs_root *root = BTRFS_I(fdentry(file)->d_inode)->root;
	void __user *argp = (void __user *)arg;

	switch (cmd) {
	case FS_IOC_GETFLAGS:
		return btrfs_ioctl_getflags(file, argp);
	case FS_IOC_SETFLAGS:
		return btrfs_ioctl_setflags(file, argp);
	case FS_IOC_GETVERSION:
		return btrfs_ioctl_getversion(file, argp);
	case FITRIM:
		return btrfs_ioctl_fitrim(file, argp);
	case BTRFS_IOC_SNAP_CREATE:
		return btrfs_ioctl_snap_create(file, argp, 0);
	case BTRFS_IOC_SNAP_CREATE_V2:
		return btrfs_ioctl_snap_create_v2(file, argp, 0);
	case BTRFS_IOC_SUBVOL_CREATE:
		return btrfs_ioctl_snap_create(file, argp, 1);
	case BTRFS_IOC_SNAP_DESTROY:
		return btrfs_ioctl_snap_destroy(file, argp);
	case BTRFS_IOC_SUBVOL_GETFLAGS:
		return btrfs_ioctl_subvol_getflags(file, argp);
	case BTRFS_IOC_SUBVOL_SETFLAGS:
		return btrfs_ioctl_subvol_setflags(file, argp);
	case BTRFS_IOC_DEFAULT_SUBVOL:
		return btrfs_ioctl_default_subvol(file, argp);
	case BTRFS_IOC_DEFRAG:
		return btrfs_ioctl_defrag(file, NULL);
	case BTRFS_IOC_DEFRAG_RANGE:
		return btrfs_ioctl_defrag(file, argp);
	case BTRFS_IOC_RESIZE:
		return btrfs_ioctl_resize(root, argp);
	case BTRFS_IOC_ADD_DEV:
		return btrfs_ioctl_add_dev(root, argp);
	case BTRFS_IOC_RM_DEV:
		return btrfs_ioctl_rm_dev(root, argp);
	case BTRFS_IOC_BALANCE:
		return btrfs_balance(root->fs_info->dev_root);
	case BTRFS_IOC_CLONE:
		return btrfs_ioctl_clone(file, arg, 0, 0, 0);
	case BTRFS_IOC_CLONE_RANGE:
		return btrfs_ioctl_clone_range(file, argp);
	case BTRFS_IOC_TRANS_START:
		return btrfs_ioctl_trans_start(file);
	case BTRFS_IOC_TRANS_END:
		return btrfs_ioctl_trans_end(file);
	case BTRFS_IOC_TREE_SEARCH:
		return btrfs_ioctl_tree_search(file, argp);
	case BTRFS_IOC_INO_LOOKUP:
		return btrfs_ioctl_ino_lookup(file, argp);
	case BTRFS_IOC_SPACE_INFO:
		return btrfs_ioctl_space_info(root, argp);
	case BTRFS_IOC_SYNC:
		btrfs_sync_fs(file->f_dentry->d_sb, 1);
		return 0;
	case BTRFS_IOC_START_SYNC:
		return btrfs_ioctl_start_sync(file, argp);
	case BTRFS_IOC_WAIT_SYNC:
		return btrfs_ioctl_wait_sync(file, argp);
	}

	return -ENOTTY;
}<|MERGE_RESOLUTION|>--- conflicted
+++ resolved
@@ -2440,15 +2440,10 @@
 		return PTR_ERR(trans);
 	transid = trans->transid;
 	ret = btrfs_commit_transaction_async(trans, root, 0);
-<<<<<<< HEAD
-	if (ret)
-		return ret;
-=======
 	if (ret) {
 		btrfs_end_transaction(trans, root);
 		return ret;
 	}
->>>>>>> 5d2cd909
 
 	if (argp)
 		if (copy_to_user(argp, &transid, sizeof(transid)))
